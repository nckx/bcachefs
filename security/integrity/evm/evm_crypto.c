--- conflicted
+++ resolved
@@ -30,39 +30,13 @@
 
 static DEFINE_MUTEX(mutex);
 
-<<<<<<< HEAD
-static struct shash_desc *init_desc(void)
-=======
-static struct shash_desc *init_desc(const char type)
->>>>>>> 7b7e5916
+static struct shash_desc *init_desc(char type)
 {
 	long rc;
 	char *algo;
 	struct crypto_shash **tfm;
 	struct shash_desc *desc;
 
-<<<<<<< HEAD
-	if (hmac_tfm == NULL) {
-		mutex_lock(&mutex);
-		if (hmac_tfm)
-			goto out;
-		hmac_tfm = crypto_alloc_shash(evm_hmac, 0, CRYPTO_ALG_ASYNC);
-		if (IS_ERR(hmac_tfm)) {
-			pr_err("Can not allocate %s (reason: %ld)\n",
-			       evm_hmac, PTR_ERR(hmac_tfm));
-			rc = PTR_ERR(hmac_tfm);
-			hmac_tfm = NULL;
-			mutex_unlock(&mutex);
-			return ERR_PTR(rc);
-		}
-		rc = crypto_shash_setkey(hmac_tfm, evmkey, evmkey_len);
-		if (rc) {
-			crypto_free_shash(hmac_tfm);
-			hmac_tfm = NULL;
-			mutex_unlock(&mutex);
-			return ERR_PTR(rc);
-		}
-=======
 	if (type == EVM_XATTR_HMAC) {
 		tfm = &hmac_tfm;
 		algo = evm_hmac;
@@ -92,7 +66,6 @@
 				return ERR_PTR(rc);
 			}
 		}
->>>>>>> 7b7e5916
 out:
 		mutex_unlock(&mutex);
 	}
