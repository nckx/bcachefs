--- conflicted
+++ resolved
@@ -7,11 +7,6 @@
  * Copyright 2014  Intel Mobile Communications GmbH
  * Copyright 2015 - 2016 Intel Deutschland GmbH
  * Copyright (C) 2019 Intel Corporation
-<<<<<<< HEAD
- *
- * This file is GPLv2 as found in COPYING.
-=======
->>>>>>> 0ecfebd2
  */
 
 #include <linux/ieee80211.h>
