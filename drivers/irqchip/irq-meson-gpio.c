// SPDX-License-Identifier: GPL-2.0-only
/*
 * Copyright (c) 2015 Endless Mobile, Inc.
 * Author: Carlo Caione <carlo@endlessm.com>
 * Copyright (c) 2016 BayLibre, SAS.
 * Author: Jerome Brunet <jbrunet@baylibre.com>
 */

#define pr_fmt(fmt) KBUILD_MODNAME ": " fmt

#include <linux/io.h>
#include <linux/module.h>
#include <linux/irq.h>
#include <linux/irqdomain.h>
#include <linux/irqchip.h>
#include <linux/of.h>
#include <linux/of_address.h>

#define NUM_CHANNEL 8
#define MAX_INPUT_MUX 256

#define REG_EDGE_POL	0x00
#define REG_PIN_03_SEL	0x04
#define REG_PIN_47_SEL	0x08
#define REG_FILTER_SEL	0x0c

/* use for A1 like chips */
#define REG_PIN_A1_SEL	0x04

/*
 * Note: The S905X3 datasheet reports that BOTH_EDGE is controlled by
 * bits 24 to 31. Tests on the actual HW show that these bits are
 * stuck at 0. Bits 8 to 15 are responsive and have the expected
 * effect.
 */
#define REG_EDGE_POL_EDGE(params, x)	BIT((params)->edge_single_offset + (x))
#define REG_EDGE_POL_LOW(params, x)	BIT((params)->pol_low_offset + (x))
#define REG_BOTH_EDGE(params, x)	BIT((params)->edge_both_offset + (x))
#define REG_EDGE_POL_MASK(params, x)    (	\
		REG_EDGE_POL_EDGE(params, x) |	\
		REG_EDGE_POL_LOW(params, x)  |	\
		REG_BOTH_EDGE(params, x))
#define REG_PIN_SEL_SHIFT(x)	(((x) % 4) * 8)
#define REG_FILTER_SEL_SHIFT(x)	((x) * 4)

struct meson_gpio_irq_controller;
static void meson8_gpio_irq_sel_pin(struct meson_gpio_irq_controller *ctl,
				    unsigned int channel, unsigned long hwirq);
static void meson_gpio_irq_init_dummy(struct meson_gpio_irq_controller *ctl);
static void meson_a1_gpio_irq_sel_pin(struct meson_gpio_irq_controller *ctl,
				      unsigned int channel,
				      unsigned long hwirq);
static void meson_a1_gpio_irq_init(struct meson_gpio_irq_controller *ctl);

struct irq_ctl_ops {
	void (*gpio_irq_sel_pin)(struct meson_gpio_irq_controller *ctl,
				 unsigned int channel, unsigned long hwirq);
	void (*gpio_irq_init)(struct meson_gpio_irq_controller *ctl);
};

struct meson_gpio_irq_params {
	unsigned int nr_hwirq;
	bool support_edge_both;
	unsigned int edge_both_offset;
	unsigned int edge_single_offset;
	unsigned int pol_low_offset;
	unsigned int pin_sel_mask;
	struct irq_ctl_ops ops;
};

#define INIT_MESON_COMMON(irqs, init, sel)			\
	.nr_hwirq = irqs,					\
	.ops = {						\
		.gpio_irq_init = init,				\
		.gpio_irq_sel_pin = sel,			\
	},

#define INIT_MESON8_COMMON_DATA(irqs)				\
	INIT_MESON_COMMON(irqs, meson_gpio_irq_init_dummy,	\
			  meson8_gpio_irq_sel_pin)		\
	.edge_single_offset = 0,				\
	.pol_low_offset = 16,					\
	.pin_sel_mask = 0xff,					\

#define INIT_MESON_A1_COMMON_DATA(irqs)				\
	INIT_MESON_COMMON(irqs, meson_a1_gpio_irq_init,		\
			  meson_a1_gpio_irq_sel_pin)		\
	.support_edge_both = true,				\
	.edge_both_offset = 16,					\
	.edge_single_offset = 8,				\
	.pol_low_offset = 0,					\
	.pin_sel_mask = 0x7f,					\

static const struct meson_gpio_irq_params meson8_params = {
	INIT_MESON8_COMMON_DATA(134)
};

static const struct meson_gpio_irq_params meson8b_params = {
	INIT_MESON8_COMMON_DATA(119)
};

static const struct meson_gpio_irq_params gxbb_params = {
	INIT_MESON8_COMMON_DATA(133)
};

static const struct meson_gpio_irq_params gxl_params = {
	INIT_MESON8_COMMON_DATA(110)
};

static const struct meson_gpio_irq_params axg_params = {
	INIT_MESON8_COMMON_DATA(100)
};

static const struct meson_gpio_irq_params sm1_params = {
	INIT_MESON8_COMMON_DATA(100)
	.support_edge_both = true,
	.edge_both_offset = 8,
};

static const struct meson_gpio_irq_params a1_params = {
	INIT_MESON_A1_COMMON_DATA(62)
};

static const struct of_device_id meson_irq_gpio_matches[] = {
	{ .compatible = "amlogic,meson8-gpio-intc", .data = &meson8_params },
	{ .compatible = "amlogic,meson8b-gpio-intc", .data = &meson8b_params },
	{ .compatible = "amlogic,meson-gxbb-gpio-intc", .data = &gxbb_params },
	{ .compatible = "amlogic,meson-gxl-gpio-intc", .data = &gxl_params },
	{ .compatible = "amlogic,meson-axg-gpio-intc", .data = &axg_params },
	{ .compatible = "amlogic,meson-g12a-gpio-intc", .data = &axg_params },
	{ .compatible = "amlogic,meson-sm1-gpio-intc", .data = &sm1_params },
	{ .compatible = "amlogic,meson-a1-gpio-intc", .data = &a1_params },
	{ }
};

struct meson_gpio_irq_controller {
	const struct meson_gpio_irq_params *params;
	void __iomem *base;
	u32 channel_irqs[NUM_CHANNEL];
	DECLARE_BITMAP(channel_map, NUM_CHANNEL);
	spinlock_t lock;
};

static void meson_gpio_irq_update_bits(struct meson_gpio_irq_controller *ctl,
				       unsigned int reg, u32 mask, u32 val)
{
	unsigned long flags;
	u32 tmp;

	spin_lock_irqsave(&ctl->lock, flags);

	tmp = readl_relaxed(ctl->base + reg);
	tmp &= ~mask;
	tmp |= val;
	writel_relaxed(tmp, ctl->base + reg);

	spin_unlock_irqrestore(&ctl->lock, flags);
}

static void meson_gpio_irq_init_dummy(struct meson_gpio_irq_controller *ctl)
{
}

static void meson8_gpio_irq_sel_pin(struct meson_gpio_irq_controller *ctl,
				    unsigned int channel, unsigned long hwirq)
{
	unsigned int reg_offset;
	unsigned int bit_offset;

	reg_offset = (channel < 4) ? REG_PIN_03_SEL : REG_PIN_47_SEL;
	bit_offset = REG_PIN_SEL_SHIFT(channel);

	meson_gpio_irq_update_bits(ctl, reg_offset,
				   ctl->params->pin_sel_mask << bit_offset,
				   hwirq << bit_offset);
}

static void meson_a1_gpio_irq_sel_pin(struct meson_gpio_irq_controller *ctl,
				      unsigned int channel,
				      unsigned long hwirq)
{
	unsigned int reg_offset;
	unsigned int bit_offset;

	bit_offset = ((channel % 2) == 0) ? 0 : 16;
	reg_offset = REG_PIN_A1_SEL + ((channel / 2) << 2);

	meson_gpio_irq_update_bits(ctl, reg_offset,
				   ctl->params->pin_sel_mask << bit_offset,
				   hwirq << bit_offset);
}

<<<<<<< HEAD
static void meson_gpio_irq_init_dummy(struct meson_gpio_irq_controller *ctl)
{
}

static void meson8_gpio_irq_sel_pin(struct meson_gpio_irq_controller *ctl,
				    unsigned int channel, unsigned long hwirq)
{
	unsigned int reg_offset;
	unsigned int bit_offset;

	reg_offset = (channel < 4) ? REG_PIN_03_SEL : REG_PIN_47_SEL;
	bit_offset = REG_PIN_SEL_SHIFT(channel);

	meson_gpio_irq_update_bits(ctl, reg_offset,
				   ctl->params->pin_sel_mask << bit_offset,
				   hwirq << bit_offset);
}

static void meson_a1_gpio_irq_sel_pin(struct meson_gpio_irq_controller *ctl,
				      unsigned int channel,
				      unsigned long hwirq)
{
	unsigned int reg_offset;
	unsigned int bit_offset;

	bit_offset = ((channel % 2) == 0) ? 0 : 16;
	reg_offset = REG_PIN_A1_SEL + ((channel / 2) << 2);

	meson_gpio_irq_update_bits(ctl, reg_offset,
				   ctl->params->pin_sel_mask << bit_offset,
				   hwirq << bit_offset);
}

/* For a1 or later chips like a1 there is a switch to enable/disable irq */
static void meson_a1_gpio_irq_init(struct meson_gpio_irq_controller *ctl)
{
=======
/* For a1 or later chips like a1 there is a switch to enable/disable irq */
static void meson_a1_gpio_irq_init(struct meson_gpio_irq_controller *ctl)
{
>>>>>>> 04d5ce62
	meson_gpio_irq_update_bits(ctl, REG_EDGE_POL, BIT(31), BIT(31));
}

static int
meson_gpio_irq_request_channel(struct meson_gpio_irq_controller *ctl,
			       unsigned long  hwirq,
			       u32 **channel_hwirq)
{
<<<<<<< HEAD
=======
	unsigned long flags;
>>>>>>> 04d5ce62
	unsigned int idx;

	spin_lock_irqsave(&ctl->lock, flags);

	/* Find a free channel */
	idx = find_first_zero_bit(ctl->channel_map, NUM_CHANNEL);
	if (idx >= NUM_CHANNEL) {
		spin_unlock_irqrestore(&ctl->lock, flags);
		pr_err("No channel available\n");
		return -ENOSPC;
	}

	/* Mark the channel as used */
	set_bit(idx, ctl->channel_map);

	spin_unlock_irqrestore(&ctl->lock, flags);

	/*
	 * Setup the mux of the channel to route the signal of the pad
	 * to the appropriate input of the GIC
	 */
	ctl->params->ops.gpio_irq_sel_pin(ctl, idx, hwirq);

	/*
	 * Get the hwirq number assigned to this channel through
	 * a pointer the channel_irq table. The added benifit of this
	 * method is that we can also retrieve the channel index with
	 * it, using the table base.
	 */
	*channel_hwirq = &(ctl->channel_irqs[idx]);

	pr_debug("hwirq %lu assigned to channel %d - irq %u\n",
		 hwirq, idx, **channel_hwirq);

	return 0;
}

static unsigned int
meson_gpio_irq_get_channel_idx(struct meson_gpio_irq_controller *ctl,
			       u32 *channel_hwirq)
{
	return channel_hwirq - ctl->channel_irqs;
}

static void
meson_gpio_irq_release_channel(struct meson_gpio_irq_controller *ctl,
			       u32 *channel_hwirq)
{
	unsigned int idx;

	idx = meson_gpio_irq_get_channel_idx(ctl, channel_hwirq);
	clear_bit(idx, ctl->channel_map);
}

static int meson_gpio_irq_type_setup(struct meson_gpio_irq_controller *ctl,
				     unsigned int type,
				     u32 *channel_hwirq)
{
	u32 val = 0;
	unsigned int idx;
	const struct meson_gpio_irq_params *params;

	params = ctl->params;
	idx = meson_gpio_irq_get_channel_idx(ctl, channel_hwirq);

	/*
	 * The controller has a filter block to operate in either LEVEL or
	 * EDGE mode, then signal is sent to the GIC. To enable LEVEL_LOW and
	 * EDGE_FALLING support (which the GIC does not support), the filter
	 * block is also able to invert the input signal it gets before
	 * providing it to the GIC.
	 */
	type &= IRQ_TYPE_SENSE_MASK;

	/*
	 * New controller support EDGE_BOTH trigger. This setting takes
	 * precedence over the other edge/polarity settings
	 */
	if (type == IRQ_TYPE_EDGE_BOTH) {
		if (!params->support_edge_both)
			return -EINVAL;

		val |= REG_BOTH_EDGE(params, idx);
	} else {
		if (type & (IRQ_TYPE_EDGE_RISING | IRQ_TYPE_EDGE_FALLING))
			val |= REG_EDGE_POL_EDGE(params, idx);

		if (type & (IRQ_TYPE_LEVEL_LOW | IRQ_TYPE_EDGE_FALLING))
			val |= REG_EDGE_POL_LOW(params, idx);
	}

	meson_gpio_irq_update_bits(ctl, REG_EDGE_POL,
				   REG_EDGE_POL_MASK(params, idx), val);
<<<<<<< HEAD

	spin_unlock(&ctl->lock);
=======
>>>>>>> 04d5ce62

	return 0;
}

static unsigned int meson_gpio_irq_type_output(unsigned int type)
{
	unsigned int sense = type & IRQ_TYPE_SENSE_MASK;

	type &= ~IRQ_TYPE_SENSE_MASK;

	/*
	 * The polarity of the signal provided to the GIC should always
	 * be high.
	 */
	if (sense & (IRQ_TYPE_LEVEL_HIGH | IRQ_TYPE_LEVEL_LOW))
		type |= IRQ_TYPE_LEVEL_HIGH;
	else
		type |= IRQ_TYPE_EDGE_RISING;

	return type;
}

static int meson_gpio_irq_set_type(struct irq_data *data, unsigned int type)
{
	struct meson_gpio_irq_controller *ctl = data->domain->host_data;
	u32 *channel_hwirq = irq_data_get_irq_chip_data(data);
	int ret;

	ret = meson_gpio_irq_type_setup(ctl, type, channel_hwirq);
	if (ret)
		return ret;

	return irq_chip_set_type_parent(data,
					meson_gpio_irq_type_output(type));
}

static struct irq_chip meson_gpio_irq_chip = {
	.name			= "meson-gpio-irqchip",
	.irq_mask		= irq_chip_mask_parent,
	.irq_unmask		= irq_chip_unmask_parent,
	.irq_eoi		= irq_chip_eoi_parent,
	.irq_set_type		= meson_gpio_irq_set_type,
	.irq_retrigger		= irq_chip_retrigger_hierarchy,
#ifdef CONFIG_SMP
	.irq_set_affinity	= irq_chip_set_affinity_parent,
#endif
	.flags			= IRQCHIP_SET_TYPE_MASKED,
};

static int meson_gpio_irq_domain_translate(struct irq_domain *domain,
					   struct irq_fwspec *fwspec,
					   unsigned long *hwirq,
					   unsigned int *type)
{
	if (is_of_node(fwspec->fwnode) && fwspec->param_count == 2) {
		*hwirq	= fwspec->param[0];
		*type	= fwspec->param[1];
		return 0;
	}

	return -EINVAL;
}

static int meson_gpio_irq_allocate_gic_irq(struct irq_domain *domain,
					   unsigned int virq,
					   u32 hwirq,
					   unsigned int type)
{
	struct irq_fwspec fwspec;

	fwspec.fwnode = domain->parent->fwnode;
	fwspec.param_count = 3;
	fwspec.param[0] = 0;	/* SPI */
	fwspec.param[1] = hwirq;
	fwspec.param[2] = meson_gpio_irq_type_output(type);

	return irq_domain_alloc_irqs_parent(domain, virq, 1, &fwspec);
}

static int meson_gpio_irq_domain_alloc(struct irq_domain *domain,
				       unsigned int virq,
				       unsigned int nr_irqs,
				       void *data)
{
	struct irq_fwspec *fwspec = data;
	struct meson_gpio_irq_controller *ctl = domain->host_data;
	unsigned long hwirq;
	u32 *channel_hwirq;
	unsigned int type;
	int ret;

	if (WARN_ON(nr_irqs != 1))
		return -EINVAL;

	ret = meson_gpio_irq_domain_translate(domain, fwspec, &hwirq, &type);
	if (ret)
		return ret;

	ret = meson_gpio_irq_request_channel(ctl, hwirq, &channel_hwirq);
	if (ret)
		return ret;

	ret = meson_gpio_irq_allocate_gic_irq(domain, virq,
					      *channel_hwirq, type);
	if (ret < 0) {
		pr_err("failed to allocate gic irq %u\n", *channel_hwirq);
		meson_gpio_irq_release_channel(ctl, channel_hwirq);
		return ret;
	}

	irq_domain_set_hwirq_and_chip(domain, virq, hwirq,
				      &meson_gpio_irq_chip, channel_hwirq);

	return 0;
}

static void meson_gpio_irq_domain_free(struct irq_domain *domain,
				       unsigned int virq,
				       unsigned int nr_irqs)
{
	struct meson_gpio_irq_controller *ctl = domain->host_data;
	struct irq_data *irq_data;
	u32 *channel_hwirq;

	if (WARN_ON(nr_irqs != 1))
		return;

	irq_domain_free_irqs_parent(domain, virq, 1);

	irq_data = irq_domain_get_irq_data(domain, virq);
	channel_hwirq = irq_data_get_irq_chip_data(irq_data);

	meson_gpio_irq_release_channel(ctl, channel_hwirq);
}

static const struct irq_domain_ops meson_gpio_irq_domain_ops = {
	.alloc		= meson_gpio_irq_domain_alloc,
	.free		= meson_gpio_irq_domain_free,
	.translate	= meson_gpio_irq_domain_translate,
};

static int __init meson_gpio_irq_parse_dt(struct device_node *node,
					  struct meson_gpio_irq_controller *ctl)
{
	const struct of_device_id *match;
	int ret;

	match = of_match_node(meson_irq_gpio_matches, node);
	if (!match)
		return -ENODEV;

	ctl->params = match->data;

	ret = of_property_read_variable_u32_array(node,
						  "amlogic,channel-interrupts",
						  ctl->channel_irqs,
						  NUM_CHANNEL,
						  NUM_CHANNEL);
	if (ret < 0) {
		pr_err("can't get %d channel interrupts\n", NUM_CHANNEL);
		return ret;
	}

	ctl->params->ops.gpio_irq_init(ctl);

	return 0;
}

static int __init meson_gpio_irq_of_init(struct device_node *node,
					 struct device_node *parent)
{
	struct irq_domain *domain, *parent_domain;
	struct meson_gpio_irq_controller *ctl;
	int ret;

	if (!parent) {
		pr_err("missing parent interrupt node\n");
		return -ENODEV;
	}

	parent_domain = irq_find_host(parent);
	if (!parent_domain) {
		pr_err("unable to obtain parent domain\n");
		return -ENXIO;
	}

	ctl = kzalloc(sizeof(*ctl), GFP_KERNEL);
	if (!ctl)
		return -ENOMEM;

	spin_lock_init(&ctl->lock);

	ctl->base = of_iomap(node, 0);
	if (!ctl->base) {
		ret = -ENOMEM;
		goto free_ctl;
	}

	ret = meson_gpio_irq_parse_dt(node, ctl);
	if (ret)
		goto free_channel_irqs;

	domain = irq_domain_create_hierarchy(parent_domain, 0,
					     ctl->params->nr_hwirq,
					     of_node_to_fwnode(node),
					     &meson_gpio_irq_domain_ops,
					     ctl);
	if (!domain) {
		pr_err("failed to add domain\n");
		ret = -ENODEV;
		goto free_channel_irqs;
	}

	pr_info("%d to %d gpio interrupt mux initialized\n",
		ctl->params->nr_hwirq, NUM_CHANNEL);

	return 0;

free_channel_irqs:
	iounmap(ctl->base);
free_ctl:
	kfree(ctl);

	return ret;
}

IRQCHIP_DECLARE(meson_gpio_intc, "amlogic,meson-gpio-intc",
		meson_gpio_irq_of_init);<|MERGE_RESOLUTION|>--- conflicted
+++ resolved
@@ -190,48 +190,9 @@
 				   hwirq << bit_offset);
 }
 
-<<<<<<< HEAD
-static void meson_gpio_irq_init_dummy(struct meson_gpio_irq_controller *ctl)
-{
-}
-
-static void meson8_gpio_irq_sel_pin(struct meson_gpio_irq_controller *ctl,
-				    unsigned int channel, unsigned long hwirq)
-{
-	unsigned int reg_offset;
-	unsigned int bit_offset;
-
-	reg_offset = (channel < 4) ? REG_PIN_03_SEL : REG_PIN_47_SEL;
-	bit_offset = REG_PIN_SEL_SHIFT(channel);
-
-	meson_gpio_irq_update_bits(ctl, reg_offset,
-				   ctl->params->pin_sel_mask << bit_offset,
-				   hwirq << bit_offset);
-}
-
-static void meson_a1_gpio_irq_sel_pin(struct meson_gpio_irq_controller *ctl,
-				      unsigned int channel,
-				      unsigned long hwirq)
-{
-	unsigned int reg_offset;
-	unsigned int bit_offset;
-
-	bit_offset = ((channel % 2) == 0) ? 0 : 16;
-	reg_offset = REG_PIN_A1_SEL + ((channel / 2) << 2);
-
-	meson_gpio_irq_update_bits(ctl, reg_offset,
-				   ctl->params->pin_sel_mask << bit_offset,
-				   hwirq << bit_offset);
-}
-
 /* For a1 or later chips like a1 there is a switch to enable/disable irq */
 static void meson_a1_gpio_irq_init(struct meson_gpio_irq_controller *ctl)
 {
-=======
-/* For a1 or later chips like a1 there is a switch to enable/disable irq */
-static void meson_a1_gpio_irq_init(struct meson_gpio_irq_controller *ctl)
-{
->>>>>>> 04d5ce62
 	meson_gpio_irq_update_bits(ctl, REG_EDGE_POL, BIT(31), BIT(31));
 }
 
@@ -240,10 +201,7 @@
 			       unsigned long  hwirq,
 			       u32 **channel_hwirq)
 {
-<<<<<<< HEAD
-=======
 	unsigned long flags;
->>>>>>> 04d5ce62
 	unsigned int idx;
 
 	spin_lock_irqsave(&ctl->lock, flags);
@@ -337,11 +295,6 @@
 
 	meson_gpio_irq_update_bits(ctl, REG_EDGE_POL,
 				   REG_EDGE_POL_MASK(params, idx), val);
-<<<<<<< HEAD
-
-	spin_unlock(&ctl->lock);
-=======
->>>>>>> 04d5ce62
 
 	return 0;
 }
