--- conflicted
+++ resolved
@@ -87,7 +87,7 @@
 	acpi_status status;
 	struct acpi_buffer buffer = { ACPI_ALLOCATE_BUFFER, NULL };
 	union acpi_object *upc;
-	struct acpi_pld pld;
+	struct acpi_pld_info *pld;
 	int ret = 0;
 
 	/*
@@ -111,42 +111,21 @@
 	}
 
 	if (upc->package.elements[0].integer.value)
-		if (pld.user_visible)
+		if (pld->user_visible)
 			usb_set_hub_port_connect_type(hdev, port1,
 				USB_PORT_CONNECT_TYPE_HOT_PLUG);
 		else
 			usb_set_hub_port_connect_type(hdev, port1,
 				USB_PORT_CONNECT_TYPE_HARD_WIRED);
-	else if (!pld.user_visible)
+	else if (!pld->user_visible)
 		usb_set_hub_port_connect_type(hdev, port1, USB_PORT_NOT_USED);
 
 out:
+	ACPI_FREE(pld);
 	kfree(upc);
 	return ret;
 }
 
-<<<<<<< HEAD
-=======
-static int usb_acpi_check_pld(struct usb_device *udev, acpi_handle handle)
-{
-	acpi_status status;
-	struct acpi_pld_info *pld;
-
-	status = acpi_get_physical_device_location(handle, &pld);
-
-	if (ACPI_FAILURE(status))
-		return -ENODEV;
-
-	if (pld->user_visible)
-		udev->removable = USB_DEVICE_REMOVABLE;
-	else
-		udev->removable = USB_DEVICE_FIXED;
-
-	ACPI_FREE(pld);
-	return 0;
-}
-
->>>>>>> 3f44ea0d
 static int usb_acpi_find_device(struct device *dev, acpi_handle *handle)
 {
 	struct usb_device *udev;
