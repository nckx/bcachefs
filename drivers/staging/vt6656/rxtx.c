--- conflicted
+++ resolved
@@ -98,34 +98,18 @@
 
 static void *s_vGetFreeContext(struct vnt_private *pDevice);
 
-<<<<<<< HEAD
-static void s_vGenerateTxParameter(struct vnt_private *pDevice,
-	u8 byPktType, u16 wCurrentRate,	void *pTxBufHead, void *pvRrvTime,
-	void *rts_cts, u32 cbFrameSize, int bNeedACK, u32 uDMAIdx,
-	struct ethhdr *psEthHeader, bool need_rts);
-
-static u32 s_uFillDataHead(struct vnt_private *pDevice,
-	u8 byPktType, u16 wCurrentRate, void *pTxDataHead, u32 cbFrameLength,
-	u32 uDMAIdx, int bNeedAck, u8 byFBOption);
-=======
 static u16 s_vGenerateTxParameter(struct vnt_private *pDevice,
 	u8 byPktType, u16 wCurrentRate,	struct vnt_tx_buffer *tx_buffer,
 	struct vnt_mic_hdr **mic_hdr, u32 need_mic, u32 cbFrameSize,
 	int bNeedACK, u32 uDMAIdx, struct ethhdr *psEthHeader, bool need_rts);
->>>>>>> d8ec26d7
 
 static void s_vGenerateMACHeader(struct vnt_private *pDevice,
 	u8 *pbyBufferAddr, u16 wDuration, struct ethhdr *psEthHeader,
 	int bNeedEncrypt, u16 wFragType, u32 uDMAIdx, u32 uFragIdx);
 
-<<<<<<< HEAD
-static void s_vFillTxKey(struct vnt_private *pDevice, u8 *pbyBuf,
-	u8 *pbyIVHead, PSKeyItem pTransmitKey, u8 *pbyHdrBuf, u16 wPayloadLen,
-=======
 static void s_vFillTxKey(struct vnt_private *pDevice,
 	struct vnt_tx_fifo_head *fifo_head, u8 *pbyIVHead,
 	PSKeyItem pTransmitKey, u8 *pbyHdrBuf, u16 wPayloadLen,
->>>>>>> d8ec26d7
 	struct vnt_mic_hdr *mic_hdr);
 
 static void s_vSWencryption(struct vnt_private *pDevice,
@@ -137,19 +121,11 @@
 static u16 s_uGetRTSCTSRsvTime(struct vnt_private *pDevice, u8 byRTSRsvType,
 	u8 byPktType, u32 cbFrameLength, u16 wCurrentRate);
 
-<<<<<<< HEAD
-static void s_vFillCTSHead(struct vnt_private *pDevice, u32 uDMAIdx,
-	u8 byPktType, union vnt_tx_data_head *head, u32 cbFrameLength,
-	int bNeedAck, u16 wCurrentRate, u8 byFBOption);
-
-static void s_vFillRTSHead(struct vnt_private *pDevice, u8 byPktType,
-=======
 static u16 s_vFillCTSHead(struct vnt_private *pDevice, u32 uDMAIdx,
 	u8 byPktType, union vnt_tx_data_head *head, u32 cbFrameLength,
 	int bNeedAck, u16 wCurrentRate, u8 byFBOption);
 
 static u16 s_vFillRTSHead(struct vnt_private *pDevice, u8 byPktType,
->>>>>>> d8ec26d7
 	union vnt_tx_data_head *head, u32 cbFrameLength, int bNeedAck,
 	struct ethhdr *psEthHeader, u16 wCurrentRate, u8 byFBOption);
 
@@ -204,16 +180,10 @@
 	   ETH_ALEN);
 }
 
-<<<<<<< HEAD
-static void s_vFillTxKey(struct vnt_private *pDevice, u8 *pbyBuf,
-	u8 *pbyIVHead, PSKeyItem pTransmitKey, u8 *pbyHdrBuf,
-	u16 wPayloadLen, struct vnt_mic_hdr *mic_hdr)
-=======
 static void s_vFillTxKey(struct vnt_private *pDevice,
 	struct vnt_tx_fifo_head *fifo_head, u8 *pbyIVHead,
 	PSKeyItem pTransmitKey, u8 *pbyHdrBuf, u16 wPayloadLen,
 	struct vnt_mic_hdr *mic_hdr)
->>>>>>> d8ec26d7
 {
 	u8 *pbyBuf = (u8 *)&fifo_head->adwTxKey[0];
 	u32 *pdwIV = (u32 *)pbyIVHead;
@@ -437,28 +407,6 @@
 //byFreqType 0: 5GHz, 1:2.4Ghz
 static u16 s_uGetDataDuration(struct vnt_private *pDevice,
 					u8 byPktType, int bNeedAck)
-<<<<<<< HEAD
-{
-	u32 uAckTime = 0;
-
-	if (bNeedAck) {
-		if (byPktType == PK_TYPE_11B)
-			uAckTime = BBuGetFrameTime(pDevice->byPreambleType,
-				byPktType, 14, pDevice->byTopCCKBasicRate);
-		else
-			uAckTime = BBuGetFrameTime(pDevice->byPreambleType,
-				byPktType, 14, pDevice->byTopOFDMBasicRate);
-		return cpu_to_le16((u16)(pDevice->uSIFS + uAckTime));
-	}
-
-	return 0;
-}
-
-//byFreqType: 0=>5GHZ 1=>2.4GHZ
-static u16 s_uGetRTSCTSDuration(struct vnt_private *pDevice, u8 byDurType,
-	u32 cbFrameLength, u8 byPktType, u16 wRate, int bNeedAck,
-	u8 byFBOption)
-=======
 {
 	u32 uAckTime = 0;
 
@@ -564,7 +512,6 @@
 static u16 vnt_rxtx_datahead_a_fb(struct vnt_private *priv, u8 pkt_type,
 		u16 rate, struct vnt_tx_datahead_a_fb *buf,
 		u32 frame_len, int need_ack)
->>>>>>> d8ec26d7
 {
 	/* Get SignalField,ServiceField,Length */
 	BBvCalculateParameter(priv, frame_len, rate, pkt_type, &buf->a);
@@ -625,14 +572,6 @@
 	BBvCalculateParameter(priv, rts_frame_len,
 		priv->byTopOFDMBasicRate, pkt_type, &buf->a);
 
-<<<<<<< HEAD
-	return cpu_to_le16((u16)uDurTime);
-}
-
-static u32 s_uFillDataHead(struct vnt_private *pDevice,
-	u8 byPktType, u16 wCurrentRate, void *pTxDataHead, u32 cbFrameLength,
-	u32 uDMAIdx, int bNeedAck, u8 byFBOption)
-=======
 	buf->wDuration_bb = s_uGetRTSCTSDuration(priv, RTSDUR_BB, frame_len,
 		PK_TYPE_11B, priv->byTopCCKBasicRate, need_ack, fb_option);
 	buf->wDuration_aa = s_uGetRTSCTSDuration(priv, RTSDUR_AA, frame_len,
@@ -650,183 +589,9 @@
 	struct vnt_rts_g_fb *buf, struct ethhdr *eth_hdr,
 	u8 pkt_type, u32 frame_len, int need_ack,
 	u16 current_rate, u8 fb_option)
->>>>>>> d8ec26d7
 {
 	u16 rts_frame_len = 20;
 
-<<<<<<< HEAD
-    if (pTxDataHead == NULL) {
-        return 0;
-    }
-
-    if (byPktType == PK_TYPE_11GB || byPktType == PK_TYPE_11GA) {
-            if (byFBOption == AUTO_FB_NONE) {
-		struct vnt_tx_datahead_g *pBuf =
-				(struct vnt_tx_datahead_g *)pTxDataHead;
-                //Get SignalField,ServiceField,Length
-		BBvCalculateParameter(pDevice, cbFrameLength, wCurrentRate,
-			byPktType, &pBuf->a);
-		BBvCalculateParameter(pDevice, cbFrameLength,
-			pDevice->byTopCCKBasicRate, PK_TYPE_11B, &pBuf->b);
-                //Get Duration and TimeStamp
-		pBuf->wDuration_a = s_uGetDataDuration(pDevice,
-							byPktType, bNeedAck);
-		pBuf->wDuration_b = s_uGetDataDuration(pDevice,
-							PK_TYPE_11B, bNeedAck);
-
-		pBuf->wTimeStampOff_a =	vnt_time_stamp_off(pDevice,
-								wCurrentRate);
-		pBuf->wTimeStampOff_b = vnt_time_stamp_off(pDevice,
-						pDevice->byTopCCKBasicRate);
-                return (pBuf->wDuration_a);
-             } else {
-                // Auto Fallback
-		struct vnt_tx_datahead_g_fb *pBuf =
-			(struct vnt_tx_datahead_g_fb *)pTxDataHead;
-                //Get SignalField,ServiceField,Length
-		BBvCalculateParameter(pDevice, cbFrameLength, wCurrentRate,
-			byPktType, &pBuf->a);
-		BBvCalculateParameter(pDevice, cbFrameLength,
-			pDevice->byTopCCKBasicRate, PK_TYPE_11B, &pBuf->b);
-                //Get Duration and TimeStamp
-		pBuf->wDuration_a = s_uGetDataDuration(pDevice,
-							byPktType, bNeedAck);
-		pBuf->wDuration_b = s_uGetDataDuration(pDevice,
-							PK_TYPE_11B, bNeedAck);
-		pBuf->wDuration_a_f0 = s_uGetDataDuration(pDevice,
-							byPktType, bNeedAck);
-		pBuf->wDuration_a_f1 = s_uGetDataDuration(pDevice,
-							byPktType, bNeedAck);
-		pBuf->wTimeStampOff_a = vnt_time_stamp_off(pDevice,
-								wCurrentRate);
-		pBuf->wTimeStampOff_b = vnt_time_stamp_off(pDevice,
-						pDevice->byTopCCKBasicRate);
-                return (pBuf->wDuration_a);
-            } //if (byFBOption == AUTO_FB_NONE)
-    }
-    else if (byPktType == PK_TYPE_11A) {
-	if (byFBOption != AUTO_FB_NONE) {
-		struct vnt_tx_datahead_a_fb *pBuf =
-			(struct vnt_tx_datahead_a_fb *)pTxDataHead;
-            //Get SignalField,ServiceField,Length
-		BBvCalculateParameter(pDevice, cbFrameLength, wCurrentRate,
-			byPktType, &pBuf->a);
-            //Get Duration and TimeStampOff
-		pBuf->wDuration = s_uGetDataDuration(pDevice,
-					byPktType, bNeedAck);
-		pBuf->wDuration_f0 = s_uGetDataDuration(pDevice,
-					byPktType, bNeedAck);
-		pBuf->wDuration_f1 = s_uGetDataDuration(pDevice,
-							byPktType, bNeedAck);
-		pBuf->wTimeStampOff = vnt_time_stamp_off(pDevice,
-								wCurrentRate);
-            return (pBuf->wDuration);
-        } else {
-		struct vnt_tx_datahead_ab *pBuf =
-			(struct vnt_tx_datahead_ab *)pTxDataHead;
-            //Get SignalField,ServiceField,Length
-		BBvCalculateParameter(pDevice, cbFrameLength, wCurrentRate,
-			byPktType, &pBuf->ab);
-            //Get Duration and TimeStampOff
-		pBuf->wDuration = s_uGetDataDuration(pDevice,
-				byPktType, bNeedAck);
-		pBuf->wTimeStampOff = vnt_time_stamp_off(pDevice,
-								wCurrentRate);
-            return (pBuf->wDuration);
-        }
-    }
-    else if (byPktType == PK_TYPE_11B) {
-		struct vnt_tx_datahead_ab *pBuf =
-			(struct vnt_tx_datahead_ab *)pTxDataHead;
-            //Get SignalField,ServiceField,Length
-		BBvCalculateParameter(pDevice, cbFrameLength, wCurrentRate,
-			byPktType, &pBuf->ab);
-            //Get Duration and TimeStampOff
-		pBuf->wDuration = s_uGetDataDuration(pDevice,
-				byPktType, bNeedAck);
-		pBuf->wTimeStampOff = vnt_time_stamp_off(pDevice,
-								wCurrentRate);
-            return (pBuf->wDuration);
-    }
-    return 0;
-}
-
-static int vnt_fill_ieee80211_rts(struct vnt_private *priv,
-	struct ieee80211_rts *rts, struct ethhdr *eth_hdr,
-		u16 duration)
-{
-	rts->duration = duration;
-	rts->frame_control = TYPE_CTL_RTS;
-
-	if (priv->eOPMode == OP_MODE_ADHOC || priv->eOPMode == OP_MODE_AP)
-		memcpy(rts->ra, eth_hdr->h_dest, ETH_ALEN);
-	else
-		memcpy(rts->ra, priv->abyBSSID, ETH_ALEN);
-
-	if (priv->eOPMode == OP_MODE_AP)
-		memcpy(rts->ta, priv->abyBSSID, ETH_ALEN);
-	else
-		memcpy(rts->ta, eth_hdr->h_source, ETH_ALEN);
-
-	return 0;
-}
-
-static int vnt_rxtx_rts_g_head(struct vnt_private *priv,
-	struct vnt_rts_g *buf, struct ethhdr *eth_hdr,
-	u8 pkt_type, u32 frame_len, int need_ack,
-	u16 current_rate, u8 fb_option)
-{
-	u16 rts_frame_len = 20;
-
-	BBvCalculateParameter(priv, rts_frame_len, priv->byTopCCKBasicRate,
-		PK_TYPE_11B, &buf->b);
-	BBvCalculateParameter(priv, rts_frame_len,
-		priv->byTopOFDMBasicRate, pkt_type, &buf->a);
-
-	buf->wDuration_bb = s_uGetRTSCTSDuration(priv, RTSDUR_BB, frame_len,
-		PK_TYPE_11B, priv->byTopCCKBasicRate, need_ack, fb_option);
-	buf->wDuration_aa = s_uGetRTSCTSDuration(priv, RTSDUR_AA, frame_len,
-		pkt_type, current_rate, need_ack, fb_option);
-	buf->wDuration_ba = s_uGetRTSCTSDuration(priv, RTSDUR_BA, frame_len,
-		pkt_type, current_rate, need_ack, fb_option);
-
-	vnt_fill_ieee80211_rts(priv, &buf->data, eth_hdr, buf->wDuration_aa);
-
-	return 0;
-}
-
-static int vnt_rxtx_rts_g_fb_head(struct vnt_private *priv,
-	struct vnt_rts_g_fb *buf, struct ethhdr *eth_hdr,
-	u8 pkt_type, u32 frame_len, int need_ack,
-	u16 current_rate, u8 fb_option)
-{
-	u16 rts_frame_len = 20;
-
-	BBvCalculateParameter(priv, rts_frame_len, priv->byTopCCKBasicRate,
-		PK_TYPE_11B, &buf->b);
-	BBvCalculateParameter(priv, rts_frame_len,
-		priv->byTopOFDMBasicRate, pkt_type, &buf->a);
-
-
-	buf->wDuration_bb = s_uGetRTSCTSDuration(priv, RTSDUR_BB, frame_len,
-		PK_TYPE_11B, priv->byTopCCKBasicRate, need_ack, fb_option);
-	buf->wDuration_aa = s_uGetRTSCTSDuration(priv, RTSDUR_AA, frame_len,
-		pkt_type, current_rate, need_ack, fb_option);
-	buf->wDuration_ba = s_uGetRTSCTSDuration(priv, RTSDUR_BA, frame_len,
-		pkt_type, current_rate, need_ack, fb_option);
-
-
-	buf->wRTSDuration_ba_f0 = s_uGetRTSCTSDuration(priv, RTSDUR_BA_F0,
-		frame_len, pkt_type, current_rate, need_ack, fb_option);
-	buf->wRTSDuration_aa_f0 = s_uGetRTSCTSDuration(priv, RTSDUR_AA_F0,
-		frame_len, pkt_type, current_rate, need_ack, fb_option);
-	buf->wRTSDuration_ba_f1 = s_uGetRTSCTSDuration(priv, RTSDUR_BA_F1,
-		frame_len, pkt_type, current_rate, need_ack, fb_option);
-	buf->wRTSDuration_aa_f1 = s_uGetRTSCTSDuration(priv, RTSDUR_AA_F1,
-		frame_len, pkt_type, current_rate, need_ack, fb_option);
-
-	vnt_fill_ieee80211_rts(priv, &buf->data, eth_hdr, buf->wDuration_aa);
-=======
 	BBvCalculateParameter(priv, rts_frame_len, priv->byTopCCKBasicRate,
 		PK_TYPE_11B, &buf->b);
 	BBvCalculateParameter(priv, rts_frame_len,
@@ -937,102 +702,10 @@
 			psEthHeader, byPktType, cbFrameLength,
 			bNeedAck, wCurrentRate, byFBOption);
 	}
->>>>>>> d8ec26d7
 
 	return 0;
 }
 
-<<<<<<< HEAD
-static int vnt_rxtx_rts_ab_head(struct vnt_private *priv,
-	struct vnt_rts_ab *buf, struct ethhdr *eth_hdr,
-	u8 pkt_type, u32 frame_len, int need_ack,
-	u16 current_rate, u8 fb_option)
-{
-	u16 rts_frame_len = 20;
-
-	BBvCalculateParameter(priv, rts_frame_len,
-		priv->byTopOFDMBasicRate, pkt_type, &buf->ab);
-
-	buf->wDuration = s_uGetRTSCTSDuration(priv, RTSDUR_AA, frame_len,
-		pkt_type, current_rate, need_ack, fb_option);
-
-	vnt_fill_ieee80211_rts(priv, &buf->data, eth_hdr, buf->wDuration);
-
-	return 0;
-}
-
-static int vnt_rxtx_rts_a_fb_head(struct vnt_private *priv,
-	struct vnt_rts_a_fb *buf, struct ethhdr *eth_hdr,
-	u8 pkt_type, u32 frame_len, int need_ack,
-	u16 current_rate, u8 fb_option)
-{
-	u16 rts_frame_len = 20;
-
-	BBvCalculateParameter(priv, rts_frame_len,
-		priv->byTopOFDMBasicRate, pkt_type, &buf->a);
-
-	buf->wDuration = s_uGetRTSCTSDuration(priv, RTSDUR_AA, frame_len,
-		pkt_type, current_rate, need_ack, fb_option);
-
-	buf->wRTSDuration_f0 = s_uGetRTSCTSDuration(priv, RTSDUR_AA_F0,
-		frame_len, pkt_type, current_rate, need_ack, fb_option);
-
-	buf->wRTSDuration_f1 = s_uGetRTSCTSDuration(priv, RTSDUR_AA_F1,
-		frame_len, pkt_type, current_rate, need_ack, fb_option);
-
-	vnt_fill_ieee80211_rts(priv, &buf->data, eth_hdr, buf->wDuration);
-
-	return 0;
-}
-
-static void s_vFillRTSHead(struct vnt_private *pDevice, u8 byPktType,
-	union vnt_tx_data_head *head, u32 cbFrameLength, int bNeedAck,
-	struct ethhdr *psEthHeader, u16 wCurrentRate, u8 byFBOption)
-{
-
-	if (!head)
-		return;
-
-	/* Note: So far RTSHead doesn't appear in ATIM
-	*	& Beacom DMA, so we don't need to take them
-	*	into account.
-	*	Otherwise, we need to modified codes for them.
-	*/
-	switch (byPktType) {
-	case PK_TYPE_11GB:
-	case PK_TYPE_11GA:
-		if (byFBOption == AUTO_FB_NONE)
-			vnt_rxtx_rts_g_head(pDevice, &head->rts_g,
-				psEthHeader, byPktType, cbFrameLength,
-				bNeedAck, wCurrentRate, byFBOption);
-		else
-			vnt_rxtx_rts_g_fb_head(pDevice, &head->rts_g_fb,
-				psEthHeader, byPktType, cbFrameLength,
-				bNeedAck, wCurrentRate, byFBOption);
-		break;
-	case PK_TYPE_11A:
-		if (byFBOption) {
-			vnt_rxtx_rts_a_fb_head(pDevice, &head->rts_a_fb,
-				psEthHeader, byPktType, cbFrameLength,
-				bNeedAck, wCurrentRate, byFBOption);
-			break;
-		}
-	case PK_TYPE_11B:
-		vnt_rxtx_rts_ab_head(pDevice, &head->rts_ab,
-			psEthHeader, byPktType, cbFrameLength,
-			bNeedAck, wCurrentRate, byFBOption);
-	}
-}
-
-static void s_vFillCTSHead(struct vnt_private *pDevice, u32 uDMAIdx,
-	u8 byPktType, union vnt_tx_data_head *head, u32 cbFrameLength,
-	int bNeedAck, u16 wCurrentRate, u8 byFBOption)
-{
-	u32 uCTSFrameLen = 14;
-
-	if (!head)
-		return;
-=======
 static u16 s_vFillCTSHead(struct vnt_private *pDevice, u32 uDMAIdx,
 	u8 byPktType, union vnt_tx_data_head *head, u32 cbFrameLength,
 	int bNeedAck, u16 wCurrentRate, u8 byFBOption)
@@ -1041,7 +714,6 @@
 
 	if (!head)
 		return 0;
->>>>>>> d8ec26d7
 
 	if (byFBOption != AUTO_FB_NONE) {
 		/* Auto Fall back */
@@ -1054,31 +726,19 @@
 			wCurrentRate, bNeedAck, byFBOption);
 		/* Get CTSDuration_ba_f0 */
 		pBuf->wCTSDuration_ba_f0 = s_uGetRTSCTSDuration(pDevice,
-<<<<<<< HEAD
-			CTSDUR_BA_F0, cbFrameLength, byPktType, wCurrentRate,
-			bNeedAck, byFBOption);
-		/* Get CTSDuration_ba_f1 */
-		pBuf->wCTSDuration_ba_f1 = s_uGetRTSCTSDuration(pDevice,
-			CTSDUR_BA_F1, cbFrameLength, byPktType, wCurrentRate,
-			bNeedAck, byFBOption);
-=======
 			CTSDUR_BA_F0, cbFrameLength, byPktType,
 			pDevice->tx_rate_fb0, bNeedAck, byFBOption);
 		/* Get CTSDuration_ba_f1 */
 		pBuf->wCTSDuration_ba_f1 = s_uGetRTSCTSDuration(pDevice,
 			CTSDUR_BA_F1, cbFrameLength, byPktType,
 			pDevice->tx_rate_fb1, bNeedAck, byFBOption);
->>>>>>> d8ec26d7
 		/* Get CTS Frame body */
 		pBuf->data.duration = pBuf->wDuration_ba;
 		pBuf->data.frame_control = TYPE_CTL_CTS;
 		memcpy(pBuf->data.ra, pDevice->abyCurrentNetAddr, ETH_ALEN);
-<<<<<<< HEAD
-=======
 
 		return vnt_rxtx_datahead_g_fb(pDevice, byPktType, wCurrentRate,
 				&pBuf->data_head, cbFrameLength, bNeedAck);
->>>>>>> d8ec26d7
 	} else {
 		struct vnt_cts *pBuf = &head->cts_g;
 		/* Get SignalField,ServiceField,Length */
@@ -1092,16 +752,12 @@
 		pBuf->data.duration = pBuf->wDuration_ba;
 		pBuf->data.frame_control = TYPE_CTL_CTS;
 		memcpy(pBuf->data.ra, pDevice->abyCurrentNetAddr, ETH_ALEN);
-<<<<<<< HEAD
-        }
-=======
 
 		return vnt_rxtx_datahead_g(pDevice, byPktType, wCurrentRate,
 				&pBuf->data_head, cbFrameLength, bNeedAck);
         }
 
 	return 0;
->>>>>>> d8ec26d7
 }
 
 /*+
@@ -1127,14 +783,6 @@
  *
 -*/
 
-<<<<<<< HEAD
-static void s_vGenerateTxParameter(struct vnt_private *pDevice,
-	u8 byPktType, u16 wCurrentRate,	void *pTxBufHead, void *pvRrvTime,
-	void *rts_cts, u32 cbFrameSize, int bNeedACK, u32 uDMAIdx,
-	struct ethhdr *psEthHeader, bool need_rts)
-{
-	union vnt_tx_data_head *head = rts_cts;
-=======
 static u16 s_vGenerateTxParameter(struct vnt_private *pDevice,
 	u8 byPktType, u16 wCurrentRate,	struct vnt_tx_buffer *tx_buffer,
 	struct vnt_mic_hdr **mic_hdr, u32 need_mic, u32 cbFrameSize,
@@ -1142,7 +790,6 @@
 {
 	struct vnt_tx_fifo_head *pFifoHead = &tx_buffer->fifo_head;
 	union vnt_tx_data_head *head = NULL;
->>>>>>> d8ec26d7
 	u32 cbMACHdLen = WLAN_HDR_ADDR3_LEN; /* 24 */
 	u16 wFifoCtl;
 	u8 byFBOption = AUTO_FB_NONE;
@@ -1192,99 +839,6 @@
 					cbFrameSize, bNeedACK, psEthHeader,
 						wCurrentRate, byFBOption);
 
-<<<<<<< HEAD
-    if (wFifoCtl & FIFOCTL_AUTO_FB_0) {
-        byFBOption = AUTO_FB_0;
-    }
-    else if (wFifoCtl & FIFOCTL_AUTO_FB_1) {
-        byFBOption = AUTO_FB_1;
-    }
-
-	if (!pvRrvTime)
-		return;
-
-    if (pDevice->bLongHeader)
-        cbMACHdLen = WLAN_HDR_ADDR3_LEN + 6;
-
-    if (byPktType == PK_TYPE_11GB || byPktType == PK_TYPE_11GA) {
-	if (need_rts) {
-            //Fill RsvTime
-		struct vnt_rrv_time_rts *pBuf =
-			(struct vnt_rrv_time_rts *)pvRrvTime;
-		pBuf->wRTSTxRrvTime_aa = s_uGetRTSCTSRsvTime(pDevice, 2,
-				byPktType, cbFrameSize, wCurrentRate);
-		pBuf->wRTSTxRrvTime_ba = s_uGetRTSCTSRsvTime(pDevice, 1,
-				byPktType, cbFrameSize, wCurrentRate);
-		pBuf->wRTSTxRrvTime_bb = s_uGetRTSCTSRsvTime(pDevice, 0,
-				byPktType, cbFrameSize, wCurrentRate);
-		pBuf->wTxRrvTime_a = vnt_rxtx_rsvtime_le16(pDevice,
-			byPktType, cbFrameSize, wCurrentRate, bNeedACK);
-		pBuf->wTxRrvTime_b = vnt_rxtx_rsvtime_le16(pDevice,
-			PK_TYPE_11B, cbFrameSize, pDevice->byTopCCKBasicRate,
-				bNeedACK);
-		/* Fill RTS */
-		s_vFillRTSHead(pDevice, byPktType, head, cbFrameSize,
-			bNeedACK, psEthHeader, wCurrentRate, byFBOption);
-        }
-        else {//RTS_needless, PCF mode
-            //Fill RsvTime
-		struct vnt_rrv_time_cts *pBuf =
-				(struct vnt_rrv_time_cts *)pvRrvTime;
-		pBuf->wTxRrvTime_a = vnt_rxtx_rsvtime_le16(pDevice, byPktType,
-			cbFrameSize, wCurrentRate, bNeedACK);
-		pBuf->wTxRrvTime_b = vnt_rxtx_rsvtime_le16(pDevice,
-			PK_TYPE_11B, cbFrameSize,
-			pDevice->byTopCCKBasicRate, bNeedACK);
-		pBuf->wCTSTxRrvTime_ba = s_uGetRTSCTSRsvTime(pDevice, 3,
-				byPktType, cbFrameSize, wCurrentRate);
-		/* Fill CTS */
-		s_vFillCTSHead(pDevice, uDMAIdx, byPktType, head,
-			cbFrameSize, bNeedACK, wCurrentRate, byFBOption);
-        }
-    }
-    else if (byPktType == PK_TYPE_11A) {
-	if (need_rts) {
-            //Fill RsvTime
-		struct vnt_rrv_time_ab *pBuf =
-				(struct vnt_rrv_time_ab *)pvRrvTime;
-		pBuf->wRTSTxRrvTime = s_uGetRTSCTSRsvTime(pDevice, 2,
-				byPktType, cbFrameSize, wCurrentRate);
-		pBuf->wTxRrvTime = vnt_rxtx_rsvtime_le16(pDevice, byPktType,
-				cbFrameSize, wCurrentRate, bNeedACK);
-		/* Fill RTS */
-		s_vFillRTSHead(pDevice, byPktType, head, cbFrameSize,
-			bNeedACK, psEthHeader, wCurrentRate, byFBOption);
-	} else {
-            //Fill RsvTime
-		struct vnt_rrv_time_ab *pBuf =
-				(struct vnt_rrv_time_ab *)pvRrvTime;
-		pBuf->wTxRrvTime = vnt_rxtx_rsvtime_le16(pDevice, PK_TYPE_11A,
-			cbFrameSize, wCurrentRate, bNeedACK);
-        }
-    }
-    else if (byPktType == PK_TYPE_11B) {
-	if (need_rts) {
-            //Fill RsvTime
-		struct vnt_rrv_time_ab *pBuf =
-				(struct vnt_rrv_time_ab *)pvRrvTime;
-		pBuf->wRTSTxRrvTime = s_uGetRTSCTSRsvTime(pDevice, 0,
-				byPktType, cbFrameSize, wCurrentRate);
-		pBuf->wTxRrvTime = vnt_rxtx_rsvtime_le16(pDevice, PK_TYPE_11B,
-				cbFrameSize, wCurrentRate, bNeedACK);
-		/* Fill RTS */
-		s_vFillRTSHead(pDevice, byPktType, head, cbFrameSize,
-			bNeedACK, psEthHeader, wCurrentRate, byFBOption);
-        }
-        else { //RTS_needless, non PCF mode
-            //Fill RsvTime
-		struct vnt_rrv_time_ab *pBuf =
-				(struct vnt_rrv_time_ab *)pvRrvTime;
-		pBuf->wTxRrvTime = vnt_rxtx_rsvtime_le16(pDevice, PK_TYPE_11B,
-			cbFrameSize, wCurrentRate, bNeedACK);
-        }
-    }
-    //DBG_PRT(MSG_LEVEL_DEBUG, KERN_INFO"s_vGenerateTxParameter END.\n");
-=======
 		} else {
 			struct vnt_rrv_time_cts *pBuf = &tx_buffer->
 							tx_head.tx_cts.cts;
@@ -1383,7 +937,6 @@
 	}
 
 	return 0;
->>>>>>> d8ec26d7
 }
 /*
     u8 * pbyBuffer,//point to pTxBufHead
@@ -1392,11 +945,7 @@
 */
 
 static int s_bPacketToWirelessUsb(struct vnt_private *pDevice, u8 byPktType,
-<<<<<<< HEAD
-	struct vnt_tx_buffer *pTxBufHead, int bNeedEncryption,
-=======
 	struct vnt_tx_buffer *tx_buffer, int bNeedEncryption,
->>>>>>> d8ec26d7
 	u32 uSkbPacketLen, u32 uDMAIdx,	struct ethhdr *psEthHeader,
 	u8 *pPacket, PSKeyItem pTransmitKey, u32 uNodeIndex, u16 wCurrentRate,
 	u32 *pcbHeaderLen, u32 *pcbTotalLen)
@@ -1415,25 +964,14 @@
 		= {0xAA, 0xAA, 0x03, 0x00, 0x00, 0xF8};
 	u32 uDuration;
 	u32 cbHeaderLength = 0, uPadding = 0;
-<<<<<<< HEAD
-	void *pvRrvTime;
 	struct vnt_mic_hdr *pMICHDR;
-	void *rts_cts = NULL;
-	void *pvTxDataHd;
-=======
-	struct vnt_mic_hdr *pMICHDR;
->>>>>>> d8ec26d7
 	u8 byFBOption = AUTO_FB_NONE, byFragType;
 	u16 wTxBufSize;
 	u32 dwMICKey0, dwMICKey1, dwMIC_Priority;
 	u32 *pdwMIC_L, *pdwMIC_R;
 	int bSoftWEP = false;
 
-<<<<<<< HEAD
-	pvRrvTime = pMICHDR = pvTxDataHd = NULL;
-=======
 	pMICHDR = NULL;
->>>>>>> d8ec26d7
 
 	if (bNeedEncryption && pTransmitKey->pvKeyTable) {
 		if (((PSKeyTable)pTransmitKey->pvKeyTable)->bSoftWEP == true)
@@ -1571,146 +1109,42 @@
     if (byPktType == PK_TYPE_11GB || byPktType == PK_TYPE_11GA) {//802.11g packet
         if (byFBOption == AUTO_FB_NONE) {
             if (bRTS == true) {//RTS_need
-<<<<<<< HEAD
-		pvRrvTime = (struct vnt_rrv_time_rts *)
-					(pbyTxBufferAddr + wTxBufSize);
-		pMICHDR = (struct vnt_mic_hdr *)(pbyTxBufferAddr + wTxBufSize +
-					sizeof(struct vnt_rrv_time_rts));
-		rts_cts = (struct vnt_rts_g *) (pbyTxBufferAddr + wTxBufSize +
-				sizeof(struct vnt_rrv_time_rts) + cbMICHDR);
-		pvTxDataHd = (struct vnt_tx_datahead_g *) (pbyTxBufferAddr +
-			wTxBufSize + sizeof(struct vnt_rrv_time_rts) +
-				cbMICHDR + sizeof(struct vnt_rts_g));
-		cbHeaderLength = wTxBufSize + sizeof(struct vnt_rrv_time_rts) +
-			cbMICHDR + sizeof(struct vnt_rts_g) +
-				sizeof(struct vnt_tx_datahead_g);
-            }
-            else { //RTS_needless
-		pvRrvTime = (struct vnt_rrv_time_cts *)
-				(pbyTxBufferAddr + wTxBufSize);
-		pMICHDR = (struct vnt_mic_hdr *) (pbyTxBufferAddr + wTxBufSize +
-			sizeof(struct vnt_rrv_time_cts));
-		rts_cts = (struct vnt_cts *) (pbyTxBufferAddr + wTxBufSize +
-				sizeof(struct vnt_rrv_time_cts) + cbMICHDR);
-		pvTxDataHd = (struct vnt_tx_datahead_g *)(pbyTxBufferAddr +
-			wTxBufSize + sizeof(struct vnt_rrv_time_cts) +
-				cbMICHDR + sizeof(struct vnt_cts));
-		cbHeaderLength = wTxBufSize + sizeof(struct vnt_rrv_time_cts) +
-			cbMICHDR + sizeof(struct vnt_cts) +
-				sizeof(struct vnt_tx_datahead_g);
-=======
 		cbHeaderLength = wTxBufSize + sizeof(struct vnt_rrv_time_rts) +
 			cbMICHDR + sizeof(struct vnt_rts_g);
             }
             else { //RTS_needless
 		cbHeaderLength = wTxBufSize + sizeof(struct vnt_rrv_time_cts) +
 			cbMICHDR + sizeof(struct vnt_cts);
->>>>>>> d8ec26d7
             }
         } else {
             // Auto Fall Back
             if (bRTS == true) {//RTS_need
-<<<<<<< HEAD
-		pvRrvTime = (struct vnt_rrv_time_rts *)(pbyTxBufferAddr +
-								wTxBufSize);
-		pMICHDR = (struct vnt_mic_hdr *) (pbyTxBufferAddr + wTxBufSize +
-					sizeof(struct vnt_rrv_time_rts));
-		rts_cts = (struct vnt_rts_g_fb *)(pbyTxBufferAddr + wTxBufSize +
-				sizeof(struct vnt_rrv_time_rts) + cbMICHDR);
-		pvTxDataHd = (struct vnt_tx_datahead_g_fb *) (pbyTxBufferAddr +
-			wTxBufSize + sizeof(struct vnt_rrv_time_rts) +
-				cbMICHDR + sizeof(struct vnt_rts_g_fb));
-		cbHeaderLength = wTxBufSize + sizeof(struct vnt_rrv_time_rts) +
-			cbMICHDR + sizeof(struct vnt_rts_g_fb) +
-				sizeof(struct vnt_tx_datahead_g_fb);
-            }
-            else if (bRTS == false) { //RTS_needless
-		pvRrvTime = (struct vnt_rrv_time_cts *)
-				(pbyTxBufferAddr + wTxBufSize);
-		pMICHDR = (struct vnt_mic_hdr *) (pbyTxBufferAddr + wTxBufSize +
-				sizeof(struct vnt_rrv_time_cts));
-		rts_cts = (struct vnt_cts_fb *) (pbyTxBufferAddr + wTxBufSize +
-			sizeof(struct vnt_rrv_time_cts) + cbMICHDR);
-		pvTxDataHd = (struct vnt_tx_datahead_g_fb *) (pbyTxBufferAddr +
-			wTxBufSize + sizeof(struct vnt_rrv_time_cts) +
-				cbMICHDR + sizeof(struct vnt_cts_fb));
-		cbHeaderLength = wTxBufSize + sizeof(struct vnt_rrv_time_cts) +
-				cbMICHDR + sizeof(struct vnt_cts_fb) +
-					sizeof(struct vnt_tx_datahead_g_fb);
-=======
 		cbHeaderLength = wTxBufSize + sizeof(struct vnt_rrv_time_rts) +
 			cbMICHDR + sizeof(struct vnt_rts_g_fb);
             }
             else if (bRTS == false) { //RTS_needless
 		cbHeaderLength = wTxBufSize + sizeof(struct vnt_rrv_time_cts) +
 				cbMICHDR + sizeof(struct vnt_cts_fb);
->>>>>>> d8ec26d7
             }
         } // Auto Fall Back
     }
     else {//802.11a/b packet
         if (byFBOption == AUTO_FB_NONE) {
             if (bRTS == true) {//RTS_need
-<<<<<<< HEAD
-		pvRrvTime = (struct vnt_rrv_time_ab *) (pbyTxBufferAddr +
-								wTxBufSize);
-		pMICHDR = (struct vnt_mic_hdr *)(pbyTxBufferAddr + wTxBufSize +
-						sizeof(struct vnt_rrv_time_ab));
-		rts_cts = (struct vnt_rts_ab *) (pbyTxBufferAddr + wTxBufSize +
-				sizeof(struct vnt_rrv_time_ab) + cbMICHDR);
-		pvTxDataHd = (struct vnt_tx_datahead_ab *)(pbyTxBufferAddr +
-			wTxBufSize + sizeof(struct vnt_rrv_time_ab) + cbMICHDR +
-						sizeof(struct vnt_rts_ab));
-		cbHeaderLength = wTxBufSize + sizeof(struct vnt_rrv_time_ab) +
-			cbMICHDR + sizeof(struct vnt_rts_ab) +
-				sizeof(struct vnt_tx_datahead_ab);
-            }
-            else if (bRTS == false) { //RTS_needless, no MICHDR
-		pvRrvTime = (struct vnt_rrv_time_ab *)(pbyTxBufferAddr +
-								wTxBufSize);
-		pMICHDR = (struct vnt_mic_hdr *) (pbyTxBufferAddr + wTxBufSize +
-						sizeof(struct vnt_rrv_time_ab));
-		pvTxDataHd = (struct vnt_tx_datahead_ab *)(pbyTxBufferAddr +
-			wTxBufSize + sizeof(struct vnt_rrv_time_ab) + cbMICHDR);
-=======
 		cbHeaderLength = wTxBufSize + sizeof(struct vnt_rrv_time_ab) +
 			cbMICHDR + sizeof(struct vnt_rts_ab);
             }
             else if (bRTS == false) { //RTS_needless, no MICHDR
->>>>>>> d8ec26d7
 		cbHeaderLength = wTxBufSize + sizeof(struct vnt_rrv_time_ab) +
 				cbMICHDR + sizeof(struct vnt_tx_datahead_ab);
             }
         } else {
             // Auto Fall Back
             if (bRTS == true) {//RTS_need
-<<<<<<< HEAD
-		pvRrvTime = (struct vnt_rrv_time_ab *)(pbyTxBufferAddr +
-						wTxBufSize);
-		pMICHDR = (struct vnt_mic_hdr *) (pbyTxBufferAddr + wTxBufSize +
-			sizeof(struct vnt_rrv_time_ab));
-		rts_cts = (struct vnt_rts_a_fb *)(pbyTxBufferAddr + wTxBufSize +
-				sizeof(struct vnt_rrv_time_ab) + cbMICHDR);
-		pvTxDataHd = (struct vnt_tx_datahead_a_fb *)(pbyTxBufferAddr +
-			wTxBufSize + sizeof(struct vnt_rrv_time_ab) + cbMICHDR +
-					sizeof(struct vnt_rts_a_fb));
-		cbHeaderLength = wTxBufSize + sizeof(struct vnt_rrv_time_ab) +
-			cbMICHDR + sizeof(struct vnt_rts_a_fb) +
-					sizeof(struct vnt_tx_datahead_a_fb);
-            }
-            else if (bRTS == false) { //RTS_needless
-		pvRrvTime = (struct vnt_rrv_time_ab *)(pbyTxBufferAddr +
-								wTxBufSize);
-		pMICHDR = (struct vnt_mic_hdr *)(pbyTxBufferAddr + wTxBufSize +
-						sizeof(struct vnt_rrv_time_ab));
-		pvTxDataHd = (struct vnt_tx_datahead_a_fb *)(pbyTxBufferAddr +
-			wTxBufSize + sizeof(struct vnt_rrv_time_ab) + cbMICHDR);
-=======
 		cbHeaderLength = wTxBufSize + sizeof(struct vnt_rrv_time_ab) +
 			cbMICHDR + sizeof(struct vnt_rts_a_fb);
             }
             else if (bRTS == false) { //RTS_needless
->>>>>>> d8ec26d7
 		cbHeaderLength = wTxBufSize + sizeof(struct vnt_rrv_time_ab) +
 			cbMICHDR + sizeof(struct vnt_tx_datahead_a_fb);
             }
@@ -1729,32 +1163,18 @@
     //uDMAIdx = TYPE_AC0DMA;
     //pTxBufHead = (PSTxBufHead) &(pTxBufHead->adwTxKey[0]);
 
-<<<<<<< HEAD
-    //Fill FIFO,RrvTime,RTS,and CTS
-    s_vGenerateTxParameter(pDevice, byPktType, wCurrentRate,
-		(void *)pbyTxBufferAddr, pvRrvTime, rts_cts,
-		cbFrameSize, bNeedACK, uDMAIdx, psEthHeader, bRTS);
-    //Fill DataHead
-    uDuration = s_uFillDataHead(pDevice, byPktType, wCurrentRate, pvTxDataHd, cbFrameSize, uDMAIdx, bNeedACK,
-				byFBOption);
-=======
 	/* Fill FIFO, RrvTime, RTS and CTS */
 	uDuration = s_vGenerateTxParameter(pDevice, byPktType, wCurrentRate,
 			tx_buffer, &pMICHDR, cbMICHDR,
 			cbFrameSize, bNeedACK, uDMAIdx, psEthHeader, bRTS);
 
->>>>>>> d8ec26d7
     // Generate TX MAC Header
     s_vGenerateMACHeader(pDevice, pbyMacHdr, (u16)uDuration, psEthHeader, bNeedEncryption,
                            byFragType, uDMAIdx, 0);
 
     if (bNeedEncryption == true) {
         //Fill TXKEY
-<<<<<<< HEAD
-        s_vFillTxKey(pDevice, (u8 *)(pTxBufHead->adwTxKey), pbyIVHead, pTransmitKey,
-=======
 	s_vFillTxKey(pDevice, pTxBufHead, pbyIVHead, pTransmitKey,
->>>>>>> d8ec26d7
 		pbyMacHdr, (u16)cbFrameBodySize, pMICHDR);
 
         if (pDevice->bEnableHostWEP) {
@@ -1975,22 +1395,12 @@
 {
 	struct vnt_manager *pMgmt = &pDevice->vnt_mgmt;
 	struct vnt_tx_buffer *pTX_Buffer;
-<<<<<<< HEAD
-	PSTxBufHead pTxBufHead;
-	struct vnt_usb_send_context *pContext;
-	struct ieee80211_hdr *pMACHeader;
-	struct ethhdr sEthHeader;
-	u8 byPktType, *pbyTxBufferAddr;
-	void *rts_cts = NULL;
-	void *pvTxDataHd, *pvRrvTime, *pMICHDR;
-=======
 	struct vnt_usb_send_context *pContext;
 	struct vnt_tx_fifo_head *pTxBufHead;
 	struct ieee80211_hdr *pMACHeader;
 	struct ethhdr sEthHeader;
 	u8 byPktType, *pbyTxBufferAddr;
 	struct vnt_mic_hdr *pMICHDR = NULL;
->>>>>>> d8ec26d7
 	u32 uDuration, cbReqCount, cbHeaderSize, cbFrameBodySize, cbFrameSize;
 	int bNeedACK, bIsPSPOLL = false;
 	u32 cbIVlen = 0, cbICVlen = 0, cbMIClen = 0, cbFCSlen = 4;
@@ -2007,17 +1417,10 @@
     }
 
 	pTX_Buffer = (struct vnt_tx_buffer *)&pContext->Data[0];
-<<<<<<< HEAD
-    pbyTxBufferAddr = (u8 *)&(pTX_Buffer->adwTxKey[0]);
-    cbFrameBodySize = pPacket->cbPayloadLen;
-    pTxBufHead = (PSTxBufHead) pbyTxBufferAddr;
-    wTxBufSize = sizeof(STxBufHead);
-=======
     cbFrameBodySize = pPacket->cbPayloadLen;
 	pTxBufHead = &pTX_Buffer->fifo_head;
 	pbyTxBufferAddr = (u8 *)&pTxBufHead->adwTxKey[0];
 	wTxBufSize = sizeof(struct vnt_tx_fifo_head);
->>>>>>> d8ec26d7
 
     if (pDevice->byBBType == BB_TYPE_11A) {
         wCurrentRate = RATE_6M;
@@ -2129,28 +1532,10 @@
 
     //Set RrvTime/RTS/CTS Buffer
     if (byPktType == PK_TYPE_11GB || byPktType == PK_TYPE_11GA) {//802.11g packet
-<<<<<<< HEAD
-
-	pvRrvTime = (struct vnt_rrv_time_cts *) (pbyTxBufferAddr + wTxBufSize);
-        pMICHDR = NULL;
-	rts_cts = (struct vnt_cts *) (pbyTxBufferAddr + wTxBufSize +
-					sizeof(struct vnt_rrv_time_cts));
-	pvTxDataHd = (struct vnt_tx_datahead_g *)(pbyTxBufferAddr + wTxBufSize +
-		sizeof(struct vnt_rrv_time_cts) + sizeof(struct vnt_cts));
-	cbHeaderSize = wTxBufSize + sizeof(struct vnt_rrv_time_cts) +
-		sizeof(struct vnt_cts) + sizeof(struct vnt_tx_datahead_g);
-    }
-    else { // 802.11a/b packet
-	pvRrvTime = (struct vnt_rrv_time_ab *) (pbyTxBufferAddr + wTxBufSize);
-        pMICHDR = NULL;
-	pvTxDataHd = (struct vnt_tx_datahead_ab *) (pbyTxBufferAddr +
-		wTxBufSize + sizeof(struct vnt_rrv_time_ab));
-=======
 	cbHeaderSize = wTxBufSize + sizeof(struct vnt_rrv_time_cts) +
 		sizeof(struct vnt_cts);
     }
     else { // 802.11a/b packet
->>>>>>> d8ec26d7
 	cbHeaderSize = wTxBufSize + sizeof(struct vnt_rrv_time_ab) +
 		sizeof(struct vnt_tx_datahead_ab);
     }
@@ -2167,19 +1552,9 @@
     pTxBufHead->wFragCtl |= (u16)FRAGCTL_NONFRAG;
 
 	/* Fill FIFO,RrvTime,RTS,and CTS */
-<<<<<<< HEAD
-	s_vGenerateTxParameter(pDevice, byPktType, wCurrentRate,
-		pbyTxBufferAddr, pvRrvTime, rts_cts,
-		cbFrameSize, bNeedACK, TYPE_TXDMA0, &sEthHeader, false);
-
-    //Fill DataHead
-    uDuration = s_uFillDataHead(pDevice, byPktType, wCurrentRate, pvTxDataHd, cbFrameSize, TYPE_TXDMA0, bNeedACK,
-				AUTO_FB_NONE);
-=======
 	uDuration = s_vGenerateTxParameter(pDevice, byPktType, wCurrentRate,
 		pTX_Buffer, &pMICHDR, 0,
 		cbFrameSize, bNeedACK, TYPE_TXDMA0, &sEthHeader, false);
->>>>>>> d8ec26d7
 
     pMACHeader = (struct ieee80211_hdr *) (pbyTxBufferAddr + cbHeaderSize);
 
@@ -2243,14 +1618,6 @@
         // in the same place of other packet's Duration-field).
         // And it will cause Cisco-AP to issue Disassociation-packet
 	if (byPktType == PK_TYPE_11GB || byPktType == PK_TYPE_11GA) {
-<<<<<<< HEAD
-		((struct vnt_tx_datahead_g *)pvTxDataHd)->wDuration_a =
-			cpu_to_le16(pPacket->p80211Header->sA2.wDurationID);
-		((struct vnt_tx_datahead_g *)pvTxDataHd)->wDuration_b =
-			cpu_to_le16(pPacket->p80211Header->sA2.wDurationID);
-	} else {
-		((struct vnt_tx_datahead_ab *)pvTxDataHd)->wDuration =
-=======
 		struct vnt_tx_datahead_g *data_head = &pTX_Buffer->tx_head.
 						tx_cts.tx.head.cts_g.data_head;
 		data_head->wDuration_a =
@@ -2261,7 +1628,6 @@
 		struct vnt_tx_datahead_ab *data_head = &pTX_Buffer->tx_head.
 					tx_ab.tx.head.data_head_ab;
 		data_head->wDuration =
->>>>>>> d8ec26d7
 			cpu_to_le16(pPacket->p80211Header->sA2.wDurationID);
 	}
     }
@@ -2377,16 +1743,9 @@
 {
 	struct vnt_manager *pMgmt = &pDevice->vnt_mgmt;
 	struct vnt_tx_buffer *pTX_Buffer;
-<<<<<<< HEAD
-	u8 byPktType;
-	u8 *pbyTxBufferAddr;
-	void *rts_cts = NULL;
-	void *pvTxDataHd;
-=======
 	struct vnt_tx_fifo_head *pTxBufHead;
 	u8 byPktType;
 	u8 *pbyTxBufferAddr;
->>>>>>> d8ec26d7
 	u32 uDuration, cbReqCount;
 	struct ieee80211_hdr *pMACHeader;
 	u32 cbHeaderSize, cbFrameBodySize;
@@ -2412,11 +1771,7 @@
 	u32 cbExtSuppRate = 0;
 	struct vnt_usb_send_context *pContext;
 
-<<<<<<< HEAD
-	pvRrvTime = pMICHDR = pvTxDataHd = NULL;
-=======
 	pMICHDR = NULL;
->>>>>>> d8ec26d7
 
     if(skb->len <= WLAN_HDR_ADDR3_LEN) {
        cbFrameBodySize = 0;
@@ -2435,15 +1790,9 @@
     }
 
 	pTX_Buffer = (struct vnt_tx_buffer *)&pContext->Data[0];
-<<<<<<< HEAD
-    pbyTxBufferAddr = (u8 *)(&pTX_Buffer->adwTxKey[0]);
-    pTxBufHead = (PSTxBufHead) pbyTxBufferAddr;
-    wTxBufSize = sizeof(STxBufHead);
-=======
 	pTxBufHead = &pTX_Buffer->fifo_head;
 	pbyTxBufferAddr = (u8 *)&pTxBufHead->adwTxKey[0];
 	wTxBufSize = sizeof(struct vnt_tx_fifo_head);
->>>>>>> d8ec26d7
 
     if (pDevice->byBBType == BB_TYPE_11A) {
         wCurrentRate = RATE_6M;
@@ -2581,33 +1930,11 @@
     //the rest of pTxBufHead->wFragCtl:FragTyp will be set later in s_vFillFragParameter()
 
     if (byPktType == PK_TYPE_11GB || byPktType == PK_TYPE_11GA) {//802.11g packet
-<<<<<<< HEAD
-	pvRrvTime = (struct vnt_rrv_time_cts *) (pbyTxBufferAddr + wTxBufSize);
-	pMICHDR = (struct vnt_mic_hdr *) (pbyTxBufferAddr + wTxBufSize +
-					sizeof(struct vnt_rrv_time_cts));
-	rts_cts = (struct vnt_cts *) (pbyTxBufferAddr + wTxBufSize +
-			sizeof(struct vnt_rrv_time_cts) + cbMICHDR);
-	pvTxDataHd = (struct vnt_tx_datahead_g *) (pbyTxBufferAddr +
-		wTxBufSize + sizeof(struct vnt_rrv_time_cts) + cbMICHDR +
-					sizeof(struct vnt_cts));
-	cbHeaderSize = wTxBufSize + sizeof(struct vnt_rrv_time_cts) + cbMICHDR +
-		sizeof(struct vnt_cts) + sizeof(struct vnt_tx_datahead_g);
-
-    }
-    else {//802.11a/b packet
-
-	pvRrvTime = (struct vnt_rrv_time_ab *) (pbyTxBufferAddr + wTxBufSize);
-	pMICHDR = (struct vnt_mic_hdr *) (pbyTxBufferAddr + wTxBufSize +
-		sizeof(struct vnt_rrv_time_ab));
-	pvTxDataHd = (struct vnt_tx_datahead_ab *)(pbyTxBufferAddr +
-		wTxBufSize + sizeof(struct vnt_rrv_time_ab) + cbMICHDR);
-=======
 	cbHeaderSize = wTxBufSize + sizeof(struct vnt_rrv_time_cts) + cbMICHDR +
 		sizeof(struct vnt_cts);
 
     }
     else {//802.11a/b packet
->>>>>>> d8ec26d7
 	cbHeaderSize = wTxBufSize + sizeof(struct vnt_rrv_time_ab) + cbMICHDR +
 					sizeof(struct vnt_tx_datahead_ab);
     }
@@ -2623,19 +1950,9 @@
     pTxBufHead->wFragCtl |= (u16)FRAGCTL_NONFRAG;
 
 	/* Fill FIFO,RrvTime,RTS,and CTS */
-<<<<<<< HEAD
-	s_vGenerateTxParameter(pDevice, byPktType, wCurrentRate,
-		pbyTxBufferAddr, pvRrvTime, rts_cts,
-		cbFrameSize, bNeedACK, TYPE_TXDMA0, &sEthHeader, false);
-
-    //Fill DataHead
-    uDuration = s_uFillDataHead(pDevice, byPktType, wCurrentRate, pvTxDataHd, cbFrameSize, TYPE_TXDMA0, bNeedACK,
-				AUTO_FB_NONE);
-=======
 	uDuration = s_vGenerateTxParameter(pDevice, byPktType, wCurrentRate,
 		pTX_Buffer, &pMICHDR, cbMICHDR,
 		cbFrameSize, bNeedACK, TYPE_TXDMA0, &sEthHeader, false);
->>>>>>> d8ec26d7
 
 	pMACHeader = (struct ieee80211_hdr *) (pbyTxBufferAddr + cbHeaderSize);
 
@@ -2720,11 +2037,7 @@
 
         }
 
-<<<<<<< HEAD
-        s_vFillTxKey(pDevice, (u8 *)(pTxBufHead->adwTxKey), pbyIVHead, pTransmitKey,
-=======
 	s_vFillTxKey(pDevice, pTxBufHead, pbyIVHead, pTransmitKey,
->>>>>>> d8ec26d7
 		pbyMacHdr, (u16)cbFrameBodySize, pMICHDR);
 
         if (pDevice->bEnableHostWEP) {
@@ -2749,14 +2062,6 @@
         // in the same place of other packet's Duration-field).
         // And it will cause Cisco-AP to issue Disassociation-packet
 	if (byPktType == PK_TYPE_11GB || byPktType == PK_TYPE_11GA) {
-<<<<<<< HEAD
-		((struct vnt_tx_datahead_g *)pvTxDataHd)->wDuration_a =
-			cpu_to_le16(p80211Header->sA2.wDurationID);
-		((struct vnt_tx_datahead_g *)pvTxDataHd)->wDuration_b =
-			cpu_to_le16(p80211Header->sA2.wDurationID);
-	} else {
-		((struct vnt_tx_datahead_ab *)pvTxDataHd)->wDuration =
-=======
 		struct vnt_tx_datahead_g *data_head = &pTX_Buffer->tx_head.
 						tx_cts.tx.head.cts_g.data_head;
 		data_head->wDuration_a =
@@ -2767,7 +2072,6 @@
 		struct vnt_tx_datahead_ab *data_head = &pTX_Buffer->tx_head.
 					tx_ab.tx.head.data_head_ab;
 		data_head->wDuration =
->>>>>>> d8ec26d7
 			cpu_to_le16(p80211Header->sA2.wDurationID);
 	}
     }
