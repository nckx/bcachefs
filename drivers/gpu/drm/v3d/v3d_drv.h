// SPDX-License-Identifier: GPL-2.0+
/* Copyright (C) 2015-2018 Broadcom */

#include <linux/mm_types.h>
#include <drm/drmP.h>
#include <drm/drm_encoder.h>
#include <drm/drm_gem.h>
#include <drm/drm_gem_shmem_helper.h>
#include <drm/gpu_scheduler.h>
#include "uapi/drm/v3d_drm.h"

#define GMP_GRANULARITY (128 * 1024)

/* Enum for each of the V3D queues. */
enum v3d_queue {
	V3D_BIN,
	V3D_RENDER,
	V3D_TFU,
};

#define V3D_MAX_QUEUES (V3D_TFU + 1)

struct v3d_queue_state {
	struct drm_gpu_scheduler sched;

	u64 fence_context;
	u64 emit_seqno;
};

struct v3d_dev {
	struct drm_device drm;

	/* Short representation (e.g. 33, 41) of the V3D tech version
	 * and revision.
	 */
	int ver;
	bool single_irq_line;

	struct device *dev;
	struct platform_device *pdev;
	void __iomem *hub_regs;
	void __iomem *core_regs[3];
	void __iomem *bridge_regs;
	void __iomem *gca_regs;
	struct clk *clk;
	struct reset_control *reset;

	/* Virtual and DMA addresses of the single shared page table. */
	volatile u32 *pt;
	dma_addr_t pt_paddr;

	/* Virtual and DMA addresses of the MMU's scratch page.  When
	 * a read or write is invalid in the MMU, it will be
	 * redirected here.
	 */
	void *mmu_scratch;
	dma_addr_t mmu_scratch_paddr;

	/* Number of V3D cores. */
	u32 cores;

	/* Allocator managing the address space.  All units are in
	 * number of pages.
	 */
	struct drm_mm mm;
	spinlock_t mm_lock;

	struct work_struct overflow_mem_work;

	struct v3d_exec_info *bin_job;
	struct v3d_exec_info *render_job;
	struct v3d_tfu_job *tfu_job;

	struct v3d_queue_state queue[V3D_MAX_QUEUES];

	/* Spinlock used to synchronize the overflow memory
	 * management against bin job submission.
	 */
	spinlock_t job_lock;

	/* Protects bo_stats */
	struct mutex bo_lock;

	/* Lock taken when resetting the GPU, to keep multiple
	 * processes from trying to park the scheduler threads and
	 * reset at once.
	 */
	struct mutex reset_lock;

	/* Lock taken when creating and pushing the GPU scheduler
	 * jobs, to keep the sched-fence seqnos in order.
	 */
	struct mutex sched_lock;

	struct {
		u32 num_allocated;
		u32 pages_allocated;
	} bo_stats;
};

static inline struct v3d_dev *
to_v3d_dev(struct drm_device *dev)
{
	return (struct v3d_dev *)dev->dev_private;
}

/* The per-fd struct, which tracks the MMU mappings. */
struct v3d_file_priv {
	struct v3d_dev *v3d;

	struct drm_sched_entity sched_entity[V3D_MAX_QUEUES];
};

struct v3d_bo {
	struct drm_gem_shmem_object base;

	struct drm_mm_node node;

	/* List entry for the BO's position in
	 * v3d_exec_info->unref_list
	 */
	struct list_head unref_head;
};

static inline struct v3d_bo *
to_v3d_bo(struct drm_gem_object *bo)
{
	return (struct v3d_bo *)bo;
}

struct v3d_fence {
	struct dma_fence base;
	struct drm_device *dev;
	/* v3d seqno for signaled() test */
	u64 seqno;
	enum v3d_queue queue;
};

static inline struct v3d_fence *
to_v3d_fence(struct dma_fence *fence)
{
	return (struct v3d_fence *)fence;
}

#define V3D_READ(offset) readl(v3d->hub_regs + offset)
#define V3D_WRITE(offset, val) writel(val, v3d->hub_regs + offset)

#define V3D_BRIDGE_READ(offset) readl(v3d->bridge_regs + offset)
#define V3D_BRIDGE_WRITE(offset, val) writel(val, v3d->bridge_regs + offset)

#define V3D_GCA_READ(offset) readl(v3d->gca_regs + offset)
#define V3D_GCA_WRITE(offset, val) writel(val, v3d->gca_regs + offset)

#define V3D_CORE_READ(core, offset) readl(v3d->core_regs[core] + offset)
#define V3D_CORE_WRITE(core, offset, val) writel(val, v3d->core_regs[core] + offset)

struct v3d_job {
	struct drm_sched_job base;

	struct v3d_exec_info *exec;

	/* An optional fence userspace can pass in for the job to depend on. */
	struct dma_fence *in_fence;

	/* v3d fence to be signaled by IRQ handler when the job is complete. */
	struct dma_fence *irq_fence;

	/* GPU virtual addresses of the start/end of the CL job. */
	u32 start, end;

	u32 timedout_ctca, timedout_ctra;
};

struct v3d_exec_info {
	struct v3d_dev *v3d;

	struct v3d_job bin, render;

	/* Fence for when the scheduler considers the binner to be
	 * done, for render to depend on.
	 */
	struct dma_fence *bin_done_fence;

	/* Fence for when the scheduler considers the render to be
	 * done, for when the BOs reservations should be complete.
	 */
	struct dma_fence *render_done_fence;

	struct kref refcount;

	/* This is the array of BOs that were looked up at the start of exec. */
	struct v3d_bo **bo;
	u32 bo_count;

	/* List of overflow BOs used in the job that need to be
	 * released once the job is complete.
	 */
	struct list_head unref_list;

	/* Submitted tile memory allocation start/size, tile state. */
	u32 qma, qms, qts;
};

struct v3d_tfu_job {
	struct drm_sched_job base;

	struct drm_v3d_submit_tfu args;

	/* An optional fence userspace can pass in for the job to depend on. */
	struct dma_fence *in_fence;

	/* v3d fence to be signaled by IRQ handler when the job is complete. */
<<<<<<< HEAD
	struct dma_fence *done_fence;
=======
	struct dma_fence *irq_fence;
>>>>>>> 0ecfebd2

	struct v3d_dev *v3d;

	struct kref refcount;

	/* This is the array of BOs that were looked up at the start of exec. */
	struct v3d_bo *bo[4];
};

/**
 * _wait_for - magic (register) wait macro
 *
 * Does the right thing for modeset paths when run under kdgb or similar atomic
 * contexts. Note that it's important that we check the condition again after
 * having timed out, since the timeout could be due to preemption or similar and
 * we've never had a chance to check the condition before the timeout.
 */
#define wait_for(COND, MS) ({ \
	unsigned long timeout__ = jiffies + msecs_to_jiffies(MS) + 1;	\
	int ret__ = 0;							\
	while (!(COND)) {						\
		if (time_after(jiffies, timeout__)) {			\
			if (!(COND))					\
				ret__ = -ETIMEDOUT;			\
			break;						\
		}							\
		msleep(1);					\
	}								\
	ret__;								\
})

static inline unsigned long nsecs_to_jiffies_timeout(const u64 n)
{
	/* nsecs_to_jiffies64() does not guard against overflow */
	if (NSEC_PER_SEC % HZ &&
	    div_u64(n, NSEC_PER_SEC) >= MAX_JIFFY_OFFSET / HZ)
		return MAX_JIFFY_OFFSET;

	return min_t(u64, MAX_JIFFY_OFFSET, nsecs_to_jiffies64(n) + 1);
}

/* v3d_bo.c */
struct drm_gem_object *v3d_create_object(struct drm_device *dev, size_t size);
void v3d_free_object(struct drm_gem_object *gem_obj);
struct v3d_bo *v3d_bo_create(struct drm_device *dev, struct drm_file *file_priv,
			     size_t size);
int v3d_create_bo_ioctl(struct drm_device *dev, void *data,
			struct drm_file *file_priv);
int v3d_mmap_bo_ioctl(struct drm_device *dev, void *data,
		      struct drm_file *file_priv);
int v3d_get_bo_offset_ioctl(struct drm_device *dev, void *data,
			    struct drm_file *file_priv);
struct drm_gem_object *v3d_prime_import_sg_table(struct drm_device *dev,
						 struct dma_buf_attachment *attach,
						 struct sg_table *sgt);

/* v3d_debugfs.c */
int v3d_debugfs_init(struct drm_minor *minor);

/* v3d_fence.c */
extern const struct dma_fence_ops v3d_fence_ops;
struct dma_fence *v3d_fence_create(struct v3d_dev *v3d, enum v3d_queue queue);

/* v3d_gem.c */
int v3d_gem_init(struct drm_device *dev);
void v3d_gem_destroy(struct drm_device *dev);
int v3d_submit_cl_ioctl(struct drm_device *dev, void *data,
			struct drm_file *file_priv);
int v3d_submit_tfu_ioctl(struct drm_device *dev, void *data,
			 struct drm_file *file_priv);
int v3d_wait_bo_ioctl(struct drm_device *dev, void *data,
		      struct drm_file *file_priv);
void v3d_exec_put(struct v3d_exec_info *exec);
void v3d_tfu_job_put(struct v3d_tfu_job *exec);
void v3d_reset(struct v3d_dev *v3d);
void v3d_invalidate_caches(struct v3d_dev *v3d);

/* v3d_irq.c */
int v3d_irq_init(struct v3d_dev *v3d);
void v3d_irq_enable(struct v3d_dev *v3d);
void v3d_irq_disable(struct v3d_dev *v3d);
void v3d_irq_reset(struct v3d_dev *v3d);

/* v3d_mmu.c */
int v3d_mmu_get_offset(struct drm_file *file_priv, struct v3d_bo *bo,
		       u32 *offset);
int v3d_mmu_set_page_table(struct v3d_dev *v3d);
void v3d_mmu_insert_ptes(struct v3d_bo *bo);
void v3d_mmu_remove_ptes(struct v3d_bo *bo);

/* v3d_sched.c */
int v3d_sched_init(struct v3d_dev *v3d);
void v3d_sched_fini(struct v3d_dev *v3d);<|MERGE_RESOLUTION|>--- conflicted
+++ resolved
@@ -210,11 +210,7 @@
 	struct dma_fence *in_fence;
 
 	/* v3d fence to be signaled by IRQ handler when the job is complete. */
-<<<<<<< HEAD
-	struct dma_fence *done_fence;
-=======
 	struct dma_fence *irq_fence;
->>>>>>> 0ecfebd2
 
 	struct v3d_dev *v3d;
 
