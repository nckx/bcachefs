--- conflicted
+++ resolved
@@ -879,13 +879,8 @@
 		return false;
 	}
 	global_rsv->reserved -= ticket->bytes;
-<<<<<<< HEAD
-	ticket->bytes = 0;
-	list_del_init(&ticket->list);
-=======
 	remove_ticket(space_info, ticket);
 	ticket->bytes = 0;
->>>>>>> 84569f32
 	wake_up(&ticket->wait);
 	space_info->tickets_id++;
 	if (global_rsv->reserved < global_rsv->size)
