/*
 *
 * Copyright (C) 2011 Novell Inc.
 *
 * This program is free software; you can redistribute it and/or modify it
 * under the terms of the GNU General Public License version 2 as published by
 * the Free Software Foundation.
 */

#include <linux/fs.h>
#include <linux/namei.h>
#include <linux/pagemap.h>
#include <linux/xattr.h>
#include <linux/security.h>
#include <linux/mount.h>
#include <linux/slab.h>
#include <linux/parser.h>
#include <linux/module.h>
#include <linux/pagemap.h>
#include <linux/sched.h>
#include <linux/statfs.h>
#include <linux/seq_file.h>
#include "overlayfs.h"

MODULE_AUTHOR("Miklos Szeredi <miklos@szeredi.hu>");
MODULE_DESCRIPTION("Overlay filesystem");
MODULE_LICENSE("GPL");

struct ovl_config {
	char *lowerdir;
	char *upperdir;
	char *workdir;
	bool default_permissions;
};

/* private information held for overlayfs's superblock */
struct ovl_fs {
	struct vfsmount *upper_mnt;
	unsigned numlower;
	struct vfsmount **lower_mnt;
	struct dentry *workdir;
	long lower_namelen;
	/* pathnames of lower and upper dirs, for show_options */
	struct ovl_config config;
};

struct ovl_dir_cache;

/* private information held for every overlayfs dentry */
struct ovl_entry {
	struct dentry *__upperdentry;
	struct ovl_dir_cache *cache;
	union {
		struct {
			u64 version;
			bool opaque;
		};
		struct rcu_head rcu;
	};
	unsigned numlower;
	struct path lowerstack[];
};

#define OVL_MAX_STACK 500

static struct dentry *__ovl_dentry_lower(struct ovl_entry *oe)
{
	return oe->numlower ? oe->lowerstack[0].dentry : NULL;
}

enum ovl_path_type ovl_path_type(struct dentry *dentry)
{
	struct ovl_entry *oe = dentry->d_fsdata;
	enum ovl_path_type type = 0;

	if (oe->__upperdentry) {
		type = __OVL_PATH_UPPER;

		/*
		 * Non-dir dentry can hold lower dentry from previous
		 * location. Its purity depends only on opaque flag.
		 */
		if (oe->numlower && S_ISDIR(dentry->d_inode->i_mode))
			type |= __OVL_PATH_MERGE;
		else if (!oe->opaque)
			type |= __OVL_PATH_PURE;
	} else {
		if (oe->numlower > 1)
			type |= __OVL_PATH_MERGE;
	}
	return type;
}

static struct dentry *ovl_upperdentry_dereference(struct ovl_entry *oe)
{
	return lockless_dereference(oe->__upperdentry);
}

void ovl_path_upper(struct dentry *dentry, struct path *path)
{
	struct ovl_fs *ofs = dentry->d_sb->s_fs_info;
	struct ovl_entry *oe = dentry->d_fsdata;

	path->mnt = ofs->upper_mnt;
	path->dentry = ovl_upperdentry_dereference(oe);
}

enum ovl_path_type ovl_path_real(struct dentry *dentry, struct path *path)
{
	enum ovl_path_type type = ovl_path_type(dentry);

	if (!OVL_TYPE_UPPER(type))
		ovl_path_lower(dentry, path);
	else
		ovl_path_upper(dentry, path);

	return type;
}

struct dentry *ovl_dentry_upper(struct dentry *dentry)
{
	struct ovl_entry *oe = dentry->d_fsdata;

	return ovl_upperdentry_dereference(oe);
}

struct dentry *ovl_dentry_lower(struct dentry *dentry)
{
	struct ovl_entry *oe = dentry->d_fsdata;

	return __ovl_dentry_lower(oe);
}

struct dentry *ovl_dentry_real(struct dentry *dentry)
{
	struct ovl_entry *oe = dentry->d_fsdata;
	struct dentry *realdentry;

	realdentry = ovl_upperdentry_dereference(oe);
	if (!realdentry)
		realdentry = __ovl_dentry_lower(oe);

	return realdentry;
}

struct dentry *ovl_entry_real(struct ovl_entry *oe, bool *is_upper)
{
	struct dentry *realdentry;

	realdentry = ovl_upperdentry_dereference(oe);
	if (realdentry) {
		*is_upper = true;
	} else {
		realdentry = __ovl_dentry_lower(oe);
		*is_upper = false;
	}
	return realdentry;
}

struct vfsmount *ovl_entry_mnt_real(struct ovl_entry *oe, struct inode *inode,
				    bool is_upper)
{
	if (is_upper) {
		struct ovl_fs *ofs = inode->i_sb->s_fs_info;

		return ofs->upper_mnt;
	} else {
		return oe->numlower ? oe->lowerstack[0].mnt : NULL;
	}
}

struct ovl_dir_cache *ovl_dir_cache(struct dentry *dentry)
{
	struct ovl_entry *oe = dentry->d_fsdata;

	return oe->cache;
}

bool ovl_is_default_permissions(struct inode *inode)
{
	struct ovl_fs *ofs = inode->i_sb->s_fs_info;

	return ofs->config.default_permissions;
}

void ovl_set_dir_cache(struct dentry *dentry, struct ovl_dir_cache *cache)
{
	struct ovl_entry *oe = dentry->d_fsdata;

	oe->cache = cache;
}

void ovl_path_lower(struct dentry *dentry, struct path *path)
{
	struct ovl_entry *oe = dentry->d_fsdata;

	*path = oe->numlower ? oe->lowerstack[0] : (struct path) { NULL, NULL };
}

int ovl_want_write(struct dentry *dentry)
{
	struct ovl_fs *ofs = dentry->d_sb->s_fs_info;
	return mnt_want_write(ofs->upper_mnt);
}

void ovl_drop_write(struct dentry *dentry)
{
	struct ovl_fs *ofs = dentry->d_sb->s_fs_info;
	mnt_drop_write(ofs->upper_mnt);
}

struct dentry *ovl_workdir(struct dentry *dentry)
{
	struct ovl_fs *ofs = dentry->d_sb->s_fs_info;
	return ofs->workdir;
}

bool ovl_dentry_is_opaque(struct dentry *dentry)
{
	struct ovl_entry *oe = dentry->d_fsdata;
	return oe->opaque;
}

void ovl_dentry_set_opaque(struct dentry *dentry, bool opaque)
{
	struct ovl_entry *oe = dentry->d_fsdata;
	oe->opaque = opaque;
}

void ovl_dentry_update(struct dentry *dentry, struct dentry *upperdentry)
{
	struct ovl_entry *oe = dentry->d_fsdata;

	WARN_ON(!inode_is_locked(upperdentry->d_parent->d_inode));
	WARN_ON(oe->__upperdentry);
	BUG_ON(!upperdentry->d_inode);
	/*
	 * Make sure upperdentry is consistent before making it visible to
	 * ovl_upperdentry_dereference().
	 */
	smp_wmb();
	oe->__upperdentry = upperdentry;
}

void ovl_dentry_version_inc(struct dentry *dentry)
{
	struct ovl_entry *oe = dentry->d_fsdata;

	WARN_ON(!inode_is_locked(dentry->d_inode));
	oe->version++;
}

u64 ovl_dentry_version_get(struct dentry *dentry)
{
	struct ovl_entry *oe = dentry->d_fsdata;

	WARN_ON(!inode_is_locked(dentry->d_inode));
	return oe->version;
}

bool ovl_is_whiteout(struct dentry *dentry)
{
	struct inode *inode = dentry->d_inode;

	return inode && IS_WHITEOUT(inode);
}

static bool ovl_is_opaquedir(struct dentry *dentry)
{
	int res;
	char val;
	struct inode *inode = dentry->d_inode;

	if (!S_ISDIR(inode->i_mode) || !inode->i_op->getxattr)
		return false;

	res = inode->i_op->getxattr(dentry, inode, OVL_XATTR_OPAQUE, &val, 1);
	if (res == 1 && val == 'y')
		return true;

	return false;
}

static void ovl_dentry_release(struct dentry *dentry)
{
	struct ovl_entry *oe = dentry->d_fsdata;

	if (oe) {
		unsigned int i;

		dput(oe->__upperdentry);
		for (i = 0; i < oe->numlower; i++)
			dput(oe->lowerstack[i].dentry);
		kfree_rcu(oe, rcu);
	}
}

static struct dentry *ovl_d_real(struct dentry *dentry, struct inode *inode)
{
	struct dentry *real;

	if (d_is_dir(dentry)) {
		if (!inode || inode == d_inode(dentry))
			return dentry;
		goto bug;
	}

	real = ovl_dentry_upper(dentry);
	if (real && (!inode || inode == d_inode(real)))
		return real;

	real = ovl_dentry_lower(dentry);
	if (!real)
		goto bug;

	if (!inode || inode == d_inode(real))
		return real;

	/* Handle recursion */
	if (real->d_flags & DCACHE_OP_REAL)
		return real->d_op->d_real(real, inode);

bug:
	WARN(1, "ovl_d_real(%pd4, %s:%lu\n): real dentry not found\n", dentry,
	     inode ? inode->i_sb->s_id : "NULL", inode ? inode->i_ino : 0);
	return dentry;
}

static int ovl_dentry_revalidate(struct dentry *dentry, unsigned int flags)
{
	struct ovl_entry *oe = dentry->d_fsdata;
	unsigned int i;
	int ret = 1;

	for (i = 0; i < oe->numlower; i++) {
		struct dentry *d = oe->lowerstack[i].dentry;

		if (d->d_flags & DCACHE_OP_REVALIDATE) {
			ret = d->d_op->d_revalidate(d, flags);
			if (ret < 0)
				return ret;
			if (!ret) {
				if (!(flags & LOOKUP_RCU))
					d_invalidate(d);
				return -ESTALE;
			}
		}
	}
	return 1;
}

static int ovl_dentry_weak_revalidate(struct dentry *dentry, unsigned int flags)
{
	struct ovl_entry *oe = dentry->d_fsdata;
	unsigned int i;
	int ret = 1;

	for (i = 0; i < oe->numlower; i++) {
		struct dentry *d = oe->lowerstack[i].dentry;

		if (d->d_flags & DCACHE_OP_WEAK_REVALIDATE) {
			ret = d->d_op->d_weak_revalidate(d, flags);
			if (ret <= 0)
				break;
		}
	}
	return ret;
}

static const struct dentry_operations ovl_dentry_operations = {
	.d_release = ovl_dentry_release,
	.d_select_inode = ovl_d_select_inode,
	.d_real = ovl_d_real,
};

static const struct dentry_operations ovl_reval_dentry_operations = {
	.d_release = ovl_dentry_release,
	.d_select_inode = ovl_d_select_inode,
	.d_real = ovl_d_real,
	.d_revalidate = ovl_dentry_revalidate,
	.d_weak_revalidate = ovl_dentry_weak_revalidate,
};

static struct ovl_entry *ovl_alloc_entry(unsigned int numlower)
{
	size_t size = offsetof(struct ovl_entry, lowerstack[numlower]);
	struct ovl_entry *oe = kzalloc(size, GFP_KERNEL);

	if (oe)
		oe->numlower = numlower;

	return oe;
}

static bool ovl_dentry_remote(struct dentry *dentry)
{
	return dentry->d_flags &
		(DCACHE_OP_REVALIDATE | DCACHE_OP_WEAK_REVALIDATE);
}

static bool ovl_dentry_weird(struct dentry *dentry)
{
	return dentry->d_flags & (DCACHE_NEED_AUTOMOUNT |
				  DCACHE_MANAGE_TRANSIT |
				  DCACHE_OP_HASH |
				  DCACHE_OP_COMPARE);
}

static inline struct dentry *ovl_lookup_real(struct dentry *dir,
					     struct qstr *name)
{
	struct dentry *dentry;

<<<<<<< HEAD
	dentry = lookup_one_len_unlocked(name->name, dir, name->len);
=======
	dentry = lookup_hash(name, dir);
>>>>>>> 38b78a5f

	if (IS_ERR(dentry)) {
		if (PTR_ERR(dentry) == -ENOENT)
			dentry = NULL;
	} else if (!dentry->d_inode) {
		dput(dentry);
		dentry = NULL;
	} else if (ovl_dentry_weird(dentry)) {
		dput(dentry);
		/* Don't support traversing automounts and other weirdness */
		dentry = ERR_PTR(-EREMOTE);
	}
	return dentry;
}

/*
 * Returns next layer in stack starting from top.
 * Returns -1 if this is the last layer.
 */
int ovl_path_next(int idx, struct dentry *dentry, struct path *path)
{
	struct ovl_entry *oe = dentry->d_fsdata;

	BUG_ON(idx < 0);
	if (idx == 0) {
		ovl_path_upper(dentry, path);
		if (path->dentry)
			return oe->numlower ? 1 : -1;
		idx++;
	}
	BUG_ON(idx > oe->numlower);
	*path = oe->lowerstack[idx - 1];

	return (idx < oe->numlower) ? idx + 1 : -1;
}

struct dentry *ovl_lookup(struct inode *dir, struct dentry *dentry,
			  unsigned int flags)
{
	struct ovl_entry *oe;
	struct ovl_entry *poe = dentry->d_parent->d_fsdata;
	struct path *stack = NULL;
	struct dentry *upperdir, *upperdentry = NULL;
	unsigned int ctr = 0;
	struct inode *inode = NULL;
	bool upperopaque = false;
	struct dentry *this, *prev = NULL;
	unsigned int i;
	int err;

	upperdir = ovl_upperdentry_dereference(poe);
	if (upperdir) {
		this = ovl_lookup_real(upperdir, &dentry->d_name);
		err = PTR_ERR(this);
		if (IS_ERR(this))
			goto out;

		if (this) {
			if (unlikely(ovl_dentry_remote(this))) {
				dput(this);
				err = -EREMOTE;
				goto out;
			}
			if (ovl_is_whiteout(this)) {
				dput(this);
				this = NULL;
				upperopaque = true;
			} else if (poe->numlower && ovl_is_opaquedir(this)) {
				upperopaque = true;
			}
		}
		upperdentry = prev = this;
	}

	if (!upperopaque && poe->numlower) {
		err = -ENOMEM;
		stack = kcalloc(poe->numlower, sizeof(struct path), GFP_KERNEL);
		if (!stack)
			goto out_put_upper;
	}

	for (i = 0; !upperopaque && i < poe->numlower; i++) {
		bool opaque = false;
		struct path lowerpath = poe->lowerstack[i];

		this = ovl_lookup_real(lowerpath.dentry, &dentry->d_name);
		err = PTR_ERR(this);
		if (IS_ERR(this)) {
			/*
			 * If it's positive, then treat ENAMETOOLONG as ENOENT.
			 */
			if (err == -ENAMETOOLONG && (upperdentry || ctr))
				continue;
			goto out_put;
		}
		if (!this)
			continue;
		if (ovl_is_whiteout(this)) {
			dput(this);
			break;
		}
		/*
		 * Only makes sense to check opaque dir if this is not the
		 * lowermost layer.
		 */
		if (i < poe->numlower - 1 && ovl_is_opaquedir(this))
			opaque = true;

		if (prev && (!S_ISDIR(prev->d_inode->i_mode) ||
			     !S_ISDIR(this->d_inode->i_mode))) {
			/*
			 * FIXME: check for upper-opaqueness maybe better done
			 * in remove code.
			 */
			if (prev == upperdentry)
				upperopaque = true;
			dput(this);
			break;
		}
		/*
		 * If this is a non-directory then stop here.
		 */
		if (!S_ISDIR(this->d_inode->i_mode))
			opaque = true;

		stack[ctr].dentry = this;
		stack[ctr].mnt = lowerpath.mnt;
		ctr++;
		prev = this;
		if (opaque)
			break;
	}

	oe = ovl_alloc_entry(ctr);
	err = -ENOMEM;
	if (!oe)
		goto out_put;

	if (upperdentry || ctr) {
		struct dentry *realdentry;

		realdentry = upperdentry ? upperdentry : stack[0].dentry;

		err = -ENOMEM;
		inode = ovl_new_inode(dentry->d_sb, realdentry->d_inode->i_mode,
				      oe);
		if (!inode)
			goto out_free_oe;
		ovl_copyattr(realdentry->d_inode, inode);
	}

	oe->opaque = upperopaque;
	oe->__upperdentry = upperdentry;
	memcpy(oe->lowerstack, stack, sizeof(struct path) * ctr);
	kfree(stack);
	dentry->d_fsdata = oe;
	d_add(dentry, inode);

	return NULL;

out_free_oe:
	kfree(oe);
out_put:
	for (i = 0; i < ctr; i++)
		dput(stack[i].dentry);
	kfree(stack);
out_put_upper:
	dput(upperdentry);
out:
	return ERR_PTR(err);
}

struct file *ovl_path_open(struct path *path, int flags)
{
	return dentry_open(path, flags, current_cred());
}

static void ovl_put_super(struct super_block *sb)
{
	struct ovl_fs *ufs = sb->s_fs_info;
	unsigned i;

	dput(ufs->workdir);
	mntput(ufs->upper_mnt);
	for (i = 0; i < ufs->numlower; i++)
		mntput(ufs->lower_mnt[i]);
	kfree(ufs->lower_mnt);

	kfree(ufs->config.lowerdir);
	kfree(ufs->config.upperdir);
	kfree(ufs->config.workdir);
	kfree(ufs);
}

/**
 * ovl_statfs
 * @sb: The overlayfs super block
 * @buf: The struct kstatfs to fill in with stats
 *
 * Get the filesystem statistics.  As writes always target the upper layer
 * filesystem pass the statfs to the upper filesystem (if it exists)
 */
static int ovl_statfs(struct dentry *dentry, struct kstatfs *buf)
{
	struct ovl_fs *ofs = dentry->d_sb->s_fs_info;
	struct dentry *root_dentry = dentry->d_sb->s_root;
	struct path path;
	int err;

	ovl_path_real(root_dentry, &path);

	err = vfs_statfs(&path, buf);
	if (!err) {
		buf->f_namelen = max(buf->f_namelen, ofs->lower_namelen);
		buf->f_type = OVERLAYFS_SUPER_MAGIC;
	}

	return err;
}

/**
 * ovl_show_options
 *
 * Prints the mount options for a given superblock.
 * Returns zero; does not fail.
 */
static int ovl_show_options(struct seq_file *m, struct dentry *dentry)
{
	struct super_block *sb = dentry->d_sb;
	struct ovl_fs *ufs = sb->s_fs_info;

	seq_show_option(m, "lowerdir", ufs->config.lowerdir);
	if (ufs->config.upperdir) {
		seq_show_option(m, "upperdir", ufs->config.upperdir);
		seq_show_option(m, "workdir", ufs->config.workdir);
	}
	if (ufs->config.default_permissions)
		seq_puts(m, ",default_permissions");
	return 0;
}

static int ovl_remount(struct super_block *sb, int *flags, char *data)
{
	struct ovl_fs *ufs = sb->s_fs_info;

	if (!(*flags & MS_RDONLY) && (!ufs->upper_mnt || !ufs->workdir))
		return -EROFS;

	return 0;
}

static const struct super_operations ovl_super_operations = {
	.put_super	= ovl_put_super,
	.statfs		= ovl_statfs,
	.show_options	= ovl_show_options,
	.remount_fs	= ovl_remount,
};

enum {
	OPT_LOWERDIR,
	OPT_UPPERDIR,
	OPT_WORKDIR,
	OPT_DEFAULT_PERMISSIONS,
	OPT_ERR,
};

static const match_table_t ovl_tokens = {
	{OPT_LOWERDIR,			"lowerdir=%s"},
	{OPT_UPPERDIR,			"upperdir=%s"},
	{OPT_WORKDIR,			"workdir=%s"},
	{OPT_DEFAULT_PERMISSIONS,	"default_permissions"},
	{OPT_ERR,			NULL}
};

static char *ovl_next_opt(char **s)
{
	char *sbegin = *s;
	char *p;

	if (sbegin == NULL)
		return NULL;

	for (p = sbegin; *p; p++) {
		if (*p == '\\') {
			p++;
			if (!*p)
				break;
		} else if (*p == ',') {
			*p = '\0';
			*s = p + 1;
			return sbegin;
		}
	}
	*s = NULL;
	return sbegin;
}

static int ovl_parse_opt(char *opt, struct ovl_config *config)
{
	char *p;

	while ((p = ovl_next_opt(&opt)) != NULL) {
		int token;
		substring_t args[MAX_OPT_ARGS];

		if (!*p)
			continue;

		token = match_token(p, ovl_tokens, args);
		switch (token) {
		case OPT_UPPERDIR:
			kfree(config->upperdir);
			config->upperdir = match_strdup(&args[0]);
			if (!config->upperdir)
				return -ENOMEM;
			break;

		case OPT_LOWERDIR:
			kfree(config->lowerdir);
			config->lowerdir = match_strdup(&args[0]);
			if (!config->lowerdir)
				return -ENOMEM;
			break;

		case OPT_WORKDIR:
			kfree(config->workdir);
			config->workdir = match_strdup(&args[0]);
			if (!config->workdir)
				return -ENOMEM;
			break;

		case OPT_DEFAULT_PERMISSIONS:
			config->default_permissions = true;
			break;

		default:
			pr_err("overlayfs: unrecognized mount option \"%s\" or missing value\n", p);
			return -EINVAL;
		}
	}

	/* Workdir is useless in non-upper mount */
	if (!config->upperdir && config->workdir) {
		pr_info("overlayfs: option \"workdir=%s\" is useless in a non-upper mount, ignore\n",
			config->workdir);
		kfree(config->workdir);
		config->workdir = NULL;
	}

	return 0;
}

#define OVL_WORKDIR_NAME "work"

static struct dentry *ovl_workdir_create(struct vfsmount *mnt,
					 struct dentry *dentry)
{
	struct inode *dir = dentry->d_inode;
	struct dentry *work;
	int err;
	bool retried = false;

	err = mnt_want_write(mnt);
	if (err)
		return ERR_PTR(err);

	inode_lock_nested(dir, I_MUTEX_PARENT);
retry:
	work = lookup_one_len(OVL_WORKDIR_NAME, dentry,
			      strlen(OVL_WORKDIR_NAME));

	if (!IS_ERR(work)) {
		struct kstat stat = {
			.mode = S_IFDIR | 0,
		};

		if (work->d_inode) {
			err = -EEXIST;
			if (retried)
				goto out_dput;

			retried = true;
			ovl_cleanup(dir, work);
			dput(work);
			goto retry;
		}

		err = ovl_create_real(dir, work, &stat, NULL, NULL, true);
		if (err)
			goto out_dput;
	}
out_unlock:
	inode_unlock(dir);
	mnt_drop_write(mnt);

	return work;

out_dput:
	dput(work);
	work = ERR_PTR(err);
	goto out_unlock;
}

static void ovl_unescape(char *s)
{
	char *d = s;

	for (;; s++, d++) {
		if (*s == '\\')
			s++;
		*d = *s;
		if (!*s)
			break;
	}
}

static int ovl_mount_dir_noesc(const char *name, struct path *path)
{
	int err = -EINVAL;

	if (!*name) {
		pr_err("overlayfs: empty lowerdir\n");
		goto out;
	}
	err = kern_path(name, LOOKUP_FOLLOW, path);
	if (err) {
		pr_err("overlayfs: failed to resolve '%s': %i\n", name, err);
		goto out;
	}
	err = -EINVAL;
	if (ovl_dentry_weird(path->dentry)) {
		pr_err("overlayfs: filesystem on '%s' not supported\n", name);
		goto out_put;
	}
	if (!S_ISDIR(path->dentry->d_inode->i_mode)) {
		pr_err("overlayfs: '%s' not a directory\n", name);
		goto out_put;
	}
	return 0;

out_put:
	path_put(path);
out:
	return err;
}

static int ovl_mount_dir(const char *name, struct path *path)
{
	int err = -ENOMEM;
	char *tmp = kstrdup(name, GFP_KERNEL);

	if (tmp) {
		ovl_unescape(tmp);
		err = ovl_mount_dir_noesc(tmp, path);

		if (!err)
			if (ovl_dentry_remote(path->dentry)) {
				pr_err("overlayfs: filesystem on '%s' not supported as upperdir\n",
				       tmp);
				path_put(path);
				err = -EINVAL;
			}
		kfree(tmp);
	}
	return err;
}

static int ovl_lower_dir(const char *name, struct path *path, long *namelen,
			 int *stack_depth, bool *remote)
{
	int err;
	struct kstatfs statfs;

	err = ovl_mount_dir_noesc(name, path);
	if (err)
		goto out;

	err = vfs_statfs(path, &statfs);
	if (err) {
		pr_err("overlayfs: statfs failed on '%s'\n", name);
		goto out_put;
	}
	*namelen = max(*namelen, statfs.f_namelen);
	*stack_depth = max(*stack_depth, path->mnt->mnt_sb->s_stack_depth);

	if (ovl_dentry_remote(path->dentry))
		*remote = true;

	return 0;

out_put:
	path_put(path);
out:
	return err;
}

/* Workdir should not be subdir of upperdir and vice versa */
static bool ovl_workdir_ok(struct dentry *workdir, struct dentry *upperdir)
{
	bool ok = false;

	if (workdir != upperdir) {
		ok = (lock_rename(workdir, upperdir) == NULL);
		unlock_rename(workdir, upperdir);
	}
	return ok;
}

static unsigned int ovl_split_lowerdirs(char *str)
{
	unsigned int ctr = 1;
	char *s, *d;

	for (s = d = str;; s++, d++) {
		if (*s == '\\') {
			s++;
		} else if (*s == ':') {
			*d = '\0';
			ctr++;
			continue;
		}
		*d = *s;
		if (!*s)
			break;
	}
	return ctr;
}

static int ovl_fill_super(struct super_block *sb, void *data, int silent)
{
	struct path upperpath = { NULL, NULL };
	struct path workpath = { NULL, NULL };
	struct dentry *root_dentry;
	struct ovl_entry *oe;
	struct ovl_fs *ufs;
	struct path *stack = NULL;
	char *lowertmp;
	char *lower;
	unsigned int numlower;
	unsigned int stacklen = 0;
	unsigned int i;
	bool remote = false;
	int err;

	err = -ENOMEM;
	ufs = kzalloc(sizeof(struct ovl_fs), GFP_KERNEL);
	if (!ufs)
		goto out;

	err = ovl_parse_opt((char *) data, &ufs->config);
	if (err)
		goto out_free_config;

	err = -EINVAL;
	if (!ufs->config.lowerdir) {
		if (!silent)
			pr_err("overlayfs: missing 'lowerdir'\n");
		goto out_free_config;
	}

	sb->s_stack_depth = 0;
	sb->s_maxbytes = MAX_LFS_FILESIZE;
	if (ufs->config.upperdir) {
		if (!ufs->config.workdir) {
			pr_err("overlayfs: missing 'workdir'\n");
			goto out_free_config;
		}

		err = ovl_mount_dir(ufs->config.upperdir, &upperpath);
		if (err)
			goto out_free_config;

		/* Upper fs should not be r/o */
		if (upperpath.mnt->mnt_sb->s_flags & MS_RDONLY) {
			pr_err("overlayfs: upper fs is r/o, try multi-lower layers mount\n");
			err = -EINVAL;
			goto out_put_upperpath;
		}

		err = ovl_mount_dir(ufs->config.workdir, &workpath);
		if (err)
			goto out_put_upperpath;

		err = -EINVAL;
		if (upperpath.mnt != workpath.mnt) {
			pr_err("overlayfs: workdir and upperdir must reside under the same mount\n");
			goto out_put_workpath;
		}
		if (!ovl_workdir_ok(workpath.dentry, upperpath.dentry)) {
			pr_err("overlayfs: workdir and upperdir must be separate subtrees\n");
			goto out_put_workpath;
		}
		sb->s_stack_depth = upperpath.mnt->mnt_sb->s_stack_depth;
	}
	err = -ENOMEM;
	lowertmp = kstrdup(ufs->config.lowerdir, GFP_KERNEL);
	if (!lowertmp)
		goto out_put_workpath;

	err = -EINVAL;
	stacklen = ovl_split_lowerdirs(lowertmp);
	if (stacklen > OVL_MAX_STACK) {
		pr_err("overlayfs: too many lower directries, limit is %d\n",
		       OVL_MAX_STACK);
		goto out_free_lowertmp;
	} else if (!ufs->config.upperdir && stacklen == 1) {
		pr_err("overlayfs: at least 2 lowerdir are needed while upperdir nonexistent\n");
		goto out_free_lowertmp;
	}

	stack = kcalloc(stacklen, sizeof(struct path), GFP_KERNEL);
	if (!stack)
		goto out_free_lowertmp;

	lower = lowertmp;
	for (numlower = 0; numlower < stacklen; numlower++) {
		err = ovl_lower_dir(lower, &stack[numlower],
				    &ufs->lower_namelen, &sb->s_stack_depth,
				    &remote);
		if (err)
			goto out_put_lowerpath;

		lower = strchr(lower, '\0') + 1;
	}

	err = -EINVAL;
	sb->s_stack_depth++;
	if (sb->s_stack_depth > FILESYSTEM_MAX_STACK_DEPTH) {
		pr_err("overlayfs: maximum fs stacking depth exceeded\n");
		goto out_put_lowerpath;
	}

	if (ufs->config.upperdir) {
		ufs->upper_mnt = clone_private_mount(&upperpath);
		err = PTR_ERR(ufs->upper_mnt);
		if (IS_ERR(ufs->upper_mnt)) {
			pr_err("overlayfs: failed to clone upperpath\n");
			goto out_put_lowerpath;
		}

		ufs->workdir = ovl_workdir_create(ufs->upper_mnt, workpath.dentry);
		err = PTR_ERR(ufs->workdir);
		if (IS_ERR(ufs->workdir)) {
			pr_warn("overlayfs: failed to create directory %s/%s (errno: %i); mounting read-only\n",
				ufs->config.workdir, OVL_WORKDIR_NAME, -err);
			sb->s_flags |= MS_RDONLY;
			ufs->workdir = NULL;
		}

		/*
		 * Upper should support d_type, else whiteouts are visible.
		 * Given workdir and upper are on same fs, we can do
		 * iterate_dir() on workdir.
		 */
		err = ovl_check_d_type_supported(&workpath);
		if (err < 0)
			goto out_put_workdir;

		if (!err) {
			pr_err("overlayfs: upper fs needs to support d_type.\n");
			err = -EINVAL;
			goto out_put_workdir;
		}
	}

	err = -ENOMEM;
	ufs->lower_mnt = kcalloc(numlower, sizeof(struct vfsmount *), GFP_KERNEL);
	if (ufs->lower_mnt == NULL)
		goto out_put_workdir;
	for (i = 0; i < numlower; i++) {
		struct vfsmount *mnt = clone_private_mount(&stack[i]);

		err = PTR_ERR(mnt);
		if (IS_ERR(mnt)) {
			pr_err("overlayfs: failed to clone lowerpath\n");
			goto out_put_lower_mnt;
		}
		/*
		 * Make lower_mnt R/O.  That way fchmod/fchown on lower file
		 * will fail instead of modifying lower fs.
		 */
		mnt->mnt_flags |= MNT_READONLY;

		ufs->lower_mnt[ufs->numlower] = mnt;
		ufs->numlower++;
	}

	/* If the upper fs is nonexistent, we mark overlayfs r/o too */
	if (!ufs->upper_mnt)
		sb->s_flags |= MS_RDONLY;

	if (remote)
		sb->s_d_op = &ovl_reval_dentry_operations;
	else
		sb->s_d_op = &ovl_dentry_operations;

	err = -ENOMEM;
	oe = ovl_alloc_entry(numlower);
	if (!oe)
		goto out_put_lower_mnt;

	root_dentry = d_make_root(ovl_new_inode(sb, S_IFDIR, oe));
	if (!root_dentry)
		goto out_free_oe;

	mntput(upperpath.mnt);
	for (i = 0; i < numlower; i++)
		mntput(stack[i].mnt);
	path_put(&workpath);
	kfree(lowertmp);

	oe->__upperdentry = upperpath.dentry;
	for (i = 0; i < numlower; i++) {
		oe->lowerstack[i].dentry = stack[i].dentry;
		oe->lowerstack[i].mnt = ufs->lower_mnt[i];
	}
	kfree(stack);

	root_dentry->d_fsdata = oe;

	ovl_copyattr(ovl_dentry_real(root_dentry)->d_inode,
		     root_dentry->d_inode);

	sb->s_magic = OVERLAYFS_SUPER_MAGIC;
	sb->s_op = &ovl_super_operations;
	sb->s_root = root_dentry;
	sb->s_fs_info = ufs;

	return 0;

out_free_oe:
	kfree(oe);
out_put_lower_mnt:
	for (i = 0; i < ufs->numlower; i++)
		mntput(ufs->lower_mnt[i]);
	kfree(ufs->lower_mnt);
out_put_workdir:
	dput(ufs->workdir);
	mntput(ufs->upper_mnt);
out_put_lowerpath:
	for (i = 0; i < numlower; i++)
		path_put(&stack[i]);
	kfree(stack);
out_free_lowertmp:
	kfree(lowertmp);
out_put_workpath:
	path_put(&workpath);
out_put_upperpath:
	path_put(&upperpath);
out_free_config:
	kfree(ufs->config.lowerdir);
	kfree(ufs->config.upperdir);
	kfree(ufs->config.workdir);
	kfree(ufs);
out:
	return err;
}

static struct dentry *ovl_mount(struct file_system_type *fs_type, int flags,
				const char *dev_name, void *raw_data)
{
	return mount_nodev(fs_type, flags, raw_data, ovl_fill_super);
}

static struct file_system_type ovl_fs_type = {
	.owner		= THIS_MODULE,
	.name		= "overlay",
	.mount		= ovl_mount,
	.kill_sb	= kill_anon_super,
};
MODULE_ALIAS_FS("overlay");

static int __init ovl_init(void)
{
	return register_filesystem(&ovl_fs_type);
}

static void __exit ovl_exit(void)
{
	unregister_filesystem(&ovl_fs_type);
}

module_init(ovl_init);
module_exit(ovl_exit);<|MERGE_RESOLUTION|>--- conflicted
+++ resolved
@@ -411,11 +411,7 @@
 {
 	struct dentry *dentry;
 
-<<<<<<< HEAD
-	dentry = lookup_one_len_unlocked(name->name, dir, name->len);
-=======
 	dentry = lookup_hash(name, dir);
->>>>>>> 38b78a5f
 
 	if (IS_ERR(dentry)) {
 		if (PTR_ERR(dentry) == -ENOENT)
