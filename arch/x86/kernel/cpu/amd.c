--- conflicted
+++ resolved
@@ -383,18 +383,6 @@
 	/* use socket ID also for last level cache */
 	per_cpu(cpu_llc_id, cpu) = c->phys_proc_id;
 	amd_get_topology(c);
-<<<<<<< HEAD
-
-	/*
-	 * Fix percpu cpu_llc_id here as LLC topology is different
-	 * for Fam17h systems.
-	 */
-	 if (c->x86 != 0x17 || !cpuid_edx(0x80000006))
-		return;
-
-	per_cpu(cpu_llc_id, cpu) = c->apicid >> 3;
-=======
->>>>>>> c470abd4
 #endif
 }
 
