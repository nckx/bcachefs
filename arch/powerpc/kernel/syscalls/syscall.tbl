--- conflicted
+++ resolved
@@ -522,12 +522,8 @@
 432	common	fsmount				sys_fsmount
 433	common	fspick				sys_fspick
 434	common	pidfd_open			sys_pidfd_open
-<<<<<<< HEAD
-435	nospu	clone3				ppc_clone3
-=======
 435	32	clone3				ppc_clone3			sys_clone3
 435	64	clone3				sys_clone3
 435	spu	clone3				sys_ni_syscall
->>>>>>> 04d5ce62
 437	common	openat2				sys_openat2
 438	common	pidfd_getfd			sys_pidfd_getfd